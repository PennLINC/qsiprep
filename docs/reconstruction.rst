--- conflicted
+++ resolved
@@ -2,10 +2,7 @@
 
 .. _reconstruction:
 
-<<<<<<< HEAD
-=======
 
->>>>>>> 789be41c
 ##############
 Reconstruction
 ##############
