.. include:: links.rst

############
Installation
############

There are two easy ways to use *QSIPrep*:
in a `Docker Container`_, or in a `Singularity Container`_.
Using a local container method is highly recommended.
Once you are ready to run *QSIPrep*, see Usage_ for details.

To install::

    $ pip install --user --upgrade qsiprep-container


.. _`Docker Container`:

****************
Docker Container
****************

In order to run *QSIPrep* in a Docker container, Docker must be `installed
<https://docs.docker.com/engine/installation/>`_.

.. note::
    If running Docker Desktop on MacOS (or via Docker Desktop), be sure to set
    the memory to 6 or more GB. Too little memory assigned to Docker Desktop can result
    in a message like ``Killed.``

You may invoke ``docker`` directly::

    $ docker run -ti --rm \
        -v /filepath/to/data/dir \
        -v /filepath/to/output/dir \
        -v ${FREESURFER_HOME}/license.txt:/opt/freesurfer/license.txt \
        pennlinc/qsiprep:latest \
        /filepath/to/data/dir /filepath/to/output/dir participant \
        --fs-license-file /opt/freesurfer/license.txt

For example: ::

    $ docker run -ti --rm \
        -v $HOME/fullds005 \
        -v $HOME/dockerout \
        -v ${FREESURFER_HOME}/license.txt:/opt/freesurfer/license.txt \
        pennlinc/qsiprep:latest \
        $HOME/fullds005 $HOME/dockerout participant \
        --ignore fieldmaps \
        --fs-license-file /opt/freesurfer/license.txt

If you are running Freesurfer as part of *QSIPrep*,
you will need to mount your Freesurfer license.txt file when invoking ``docker`` ::

    $ docker run -ti --rm \
        -v $HOME/fullds005 \
        -v $HOME/dockerout \
        -v ${FREESURFER_HOME}/license.txt:/opt/freesurfer/license.txt \
        pennlinc/qsiprep:latest \
        $HOME/fullds005 -v $HOME/dockerout participant \
        --fs-license-file /opt/freesurfer/license.txt


See `External Dependencies`_ for more information on what is included in the Docker image
and how it's built.


<<<<<<< HEAD
*********************
Singularity Container
*********************
=======
*******************
Apptainer Container
*******************

The easiest way to get an Apptainer (formerly Singularity) image is to run::
>>>>>>> 789be41c

    $ apptainer build qsiprep-<version>.sif docker://pennlinc/qsiprep:<version>

Where ``<version>`` should be replaced with the desired version of qsiprep that you want to download.
Do not use ``latest`` or ``unstable`` unless you are performing limited testing.

As with Docker, you will need to bind the Freesurfer license.txt when running Apptainer ::

    $ apptainer run --containall --writable-tmpfs \
        -B $HOME/fullds005,$HOME/dockerout,${FREESURFER_HOME}/license.txt:/opt/freesurfer/license.txt \
        qsiprep-<version>.sif \
        $HOME/fullds005 $HOME/dockerout participant \
        --fs-license-file /opt/freesurfer/license.txt


*********************
External Dependencies
*********************

<<<<<<< HEAD
QSIPrep is written using Python 3.10 (or above), and is based on
nipype_. The external dependencies are built in the `qsiprep_build
<https://github.com/PennLINC/qsiprep_build>`_ repository. There
you can find the URLs used to download the dependency source code
=======
*QSIPrep* is written using Python 3.10 (or above), and is based on nipype_.
The external dependencies are built in the
`qsiprep_build <https://github.com/PennLINC/qsiprep_build>`_ repository.
There you can find the URLs used to download the dependency source code
>>>>>>> 789be41c
and the steps to compile each dependency.<|MERGE_RESOLUTION|>--- conflicted
+++ resolved
@@ -12,7 +12,6 @@
 To install::
 
     $ pip install --user --upgrade qsiprep-container
-
 
 .. _`Docker Container`:
 
@@ -65,17 +64,11 @@
 and how it's built.
 
 
-<<<<<<< HEAD
-*********************
-Singularity Container
-*********************
-=======
 *******************
 Apptainer Container
 *******************
 
 The easiest way to get an Apptainer (formerly Singularity) image is to run::
->>>>>>> 789be41c
 
     $ apptainer build qsiprep-<version>.sif docker://pennlinc/qsiprep:<version>
 
@@ -95,15 +88,8 @@
 External Dependencies
 *********************
 
-<<<<<<< HEAD
-QSIPrep is written using Python 3.10 (or above), and is based on
-nipype_. The external dependencies are built in the `qsiprep_build
-<https://github.com/PennLINC/qsiprep_build>`_ repository. There
-you can find the URLs used to download the dependency source code
-=======
 *QSIPrep* is written using Python 3.10 (or above), and is based on nipype_.
 The external dependencies are built in the
 `qsiprep_build <https://github.com/PennLINC/qsiprep_build>`_ repository.
 There you can find the URLs used to download the dependency source code
->>>>>>> 789be41c
 and the steps to compile each dependency.