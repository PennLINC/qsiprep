--- conflicted
+++ resolved
@@ -12,17 +12,8 @@
 from qsiprep.cli.parser import parse_args
 from qsiprep.cli.workflow import build_boilerplate, build_workflow
 from qsiprep.reports.core import generate_reports
-<<<<<<< HEAD
-from qsiprep.tests.utils import (
-    check_generated_files,
-    download_test_data,
-    get_test_data_path,
-)
+from qsiprep.tests.utils import check_generated_files, download_test_data, get_test_data_path
 from qsiprep.utils.bids import write_bidsignore, write_derivative_description
-=======
-from qsiprep.tests.utils import check_generated_files, download_test_data, get_test_data_path
-from qsiprep.utils.bids import write_derivative_description
->>>>>>> 1e2cfa6c
 
 nipype_config.enable_debug_mode()
 
@@ -603,23 +594,11 @@
         config.to_filename(config_file)
 
         retval = build_workflow(config_file, retval={})
-<<<<<<< HEAD
-        qsiprep_wf = retval["workflow"]
+        qsiprep_wf = retval['workflow']
         build_boilerplate(str(config_file), qsiprep_wf)
         config.loggers.workflow.log(
             15,
-            "\n".join(["config:"] + ["\t\t%s" % s for s in config.dumps().splitlines()]),
-=======
-        qsiprep_wf = retval['workflow']
-        qsiprep_wf.run()
-        write_derivative_description(config.execution.bids_dir, config.execution.output_dir)
-
-        build_boilerplate(str(config_file), qsiprep_wf)
-        session_list = (
-            config.execution.bids_filters.get('bold', {}).get('session')
-            if config.execution.bids_filters
-            else None
->>>>>>> 1e2cfa6c
+            '\n'.join(['config:'] + [f'\t\t{s}' for s in config.dumps().splitlines()]),
         )
 
         qsiprep_wf.run(**config.nipype.get_plugin())
