--- conflicted
+++ resolved
@@ -164,7 +164,6 @@
         layout = BIDSLayout(str(bids_dir), validate=bids_validate)
 
     queries = {
-<<<<<<< HEAD
         'fmap': {'datatype': 'fmap'},
         'sbref': {'datatype': 'func', 'suffix': 'sbref'},
         'flair': {'datatype': 'anat', 'suffix': 'FLAIR'},
@@ -172,15 +171,6 @@
         't1w': {'datatype': 'anat', 'suffix': 'T1w'},
         'roi': {'datatype': 'anat', 'suffix': 'roi'},
         'dwi': {'datatype': 'dwi', 'part': ['mag', None], 'suffix': 'dwi'},
-=======
-        "fmap": {"datatype": "fmap"},
-        "sbref": {"datatype": "func", "suffix": "sbref"},
-        "flair": {"datatype": "anat", "suffix": "FLAIR"},
-        "t2w": {"datatype": "anat", "suffix": "T2w"},
-        "t1w": {"datatype": "anat", "suffix": "T1w"},
-        "roi": {"datatype": "anat", "suffix": "roi"},
-        "dwi": {"datatype": "dwi", "suffix": "dwi"},
->>>>>>> 866a8789
     }
     bids_filters = filters or {}
     for acq, entities in bids_filters.items():
