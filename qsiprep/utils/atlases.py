--- conflicted
+++ resolved
@@ -9,11 +9,6 @@
 """
 import json
 import os
-<<<<<<< HEAD
-import json
-=======
-import os.path as op
->>>>>>> 15327fa1
 
 
 def get_atlases(atlas_names):
