--- conflicted
+++ resolved
@@ -8,15 +8,10 @@
 
 """
 import re
-<<<<<<< HEAD
-=======
-from pathlib import Path
->>>>>>> 15327fa1
 
 UKB_DIR_PATTERN = re.compile("(\d+)_(\d+)_(\d+)")
 
 
-<<<<<<< HEAD
 def missing_from_ukb_directory(ukb_subject_dir):
     """Check for missing files in a ukb subject directory.
 
@@ -31,12 +26,6 @@
         A list of missing files.
     """
     dmri_dir = ukb_subject_dir / "DTI" / "dMRI" / "dMRI"
-=======
-def missing_from_ukb_directory(ukb_sujbect_dir):
-    """Check for missing files in a ukb subject directory."""
-    dmri_dir = ukb_sujbect_dir / "DTI" / "dMRI" / "dMRI"
-    anat_dir = ukb_sujbect_dir / "T1"
->>>>>>> 15327fa1
 
     # Files needed to run recon workflows
     required_files = [
