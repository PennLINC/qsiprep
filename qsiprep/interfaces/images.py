#!/usr/bin/env python
# -*- coding: utf-8 -*-
# emacs: -*- mode: python; py-indent-offset: 4; indent-tabs-mode: nil -*-
# vi: set ft=python sts=4 ts=4 sw=4 et:
"""
Image tools interfaces
~~~~~~~~~~~~~~~~~~~~~~


"""

import os
from subprocess import Popen, PIPE
import subprocess
import glob
from textwrap import indent
import numpy as np
import nibabel as nb
import nilearn.image as nli
from dipy.io import read_bvals_bvecs
from nipype import logging
from nipype.utils.filemanip import fname_presuffix
from nipype.interfaces.base import (isdefined, traits, TraitedSpec, BaseInterfaceInputSpec,
                                    SimpleInterface, File, InputMultiObject, OutputMultiObject,
                                    OutputMultiPath)
from nipype.interfaces.afni.base import (AFNICommand, AFNICommandInputSpec, AFNICommandOutputSpec)
from nipype.interfaces import fsl
# from qsiprep.interfaces.images import (
#    nii_ones_like, SignalExtraction, MatchHeader,
#    FilledImageLike, DemeanImage, TemplateDimensions)
from .mrtrix import SS3T_ROOT
from ..niworkflows.interfaces.images import ValidateImageInputSpec

LOGGER = logging.getLogger('nipype.interface')


<<<<<<< HEAD
class _ExtractWMInputSpec(BaseInterfaceInputSpec):
    in_seg = File(exists=True, mandatory=True)
    wm_label = traits.Int(3, usedefault=True)
    allow_fallback_mask = traits.Bool(True, usedefault=True)


class _ExtractWMOutputSpec(TraitedSpec):
    out = File(exists=True)


class ExtractWM(SimpleInterface):
    input_spec = _ExtractWMInputSpec
    output_spec = _ExtractWMOutputSpec

    def _run_interface(self, runtime):
        out_file = fname_presuffix(self.inputs.in_seg, newpath=runtime.cwd,
                                   suffix="_wm")

        nii = nb.load(self.inputs.in_seg)
        nii_data = nii.get_fdata()
        wm_mask = nii_data == self.inputs.wm_label
        label_sum = wm_mask.sum()
        if label_sum < 30:
            if not self.inputs.allow_fallback_mask:
                raise Exception("Very little white matter found: %d voxels" % wm_mask.sum())
            wm_mask = nii_data > 0
            label_sum = wm_mask.sum()
            if label_sum < 30:
                raise Exception("Very little white matter found: %d voxels" % wm_mask.sum())
        data = np.zeros(nii.shape, dtype=np.uint8)
        data[wm_mask] = 1
        new = nb.Nifti1Image(data, nii.affine, nii.header)
        new.set_data_dtype(np.uint8)
        new.to_filename(out_file)
        self._results['out'] = out_file
        return runtime


class SplitDWIsInputSpec(BaseInterfaceInputSpec):
=======
class SplitDWIsBvalsInputSpec(BaseInterfaceInputSpec):
    split_files = InputMultiObject(desc='pre-split DWI images')
    bvec_file = File(desc='the bvec file')
    bval_file = File(desc='the bval file')
    deoblique_bvecs = traits.Bool(False, usedefault=True,
                                  desc='write LPS+ world coordinate bvecs')
    b0_threshold = traits.Int(50, usedefault=True,
                              desc='Maximum b-value that can be considered a b0')


class SplitDWIsBvalsOutputSpec(TraitedSpec):
    bval_files = OutputMultiObject(File(exists=True), desc='single volume bvals')
    bvec_files = OutputMultiObject(File(exists=True), desc='single volume bvecs')
    b0_images = OutputMultiObject(File(exists=True), desc='just the b0s')
    b0_indices = traits.List(desc='list of original indices for each b0 image')


class SplitDWIsBvals(SimpleInterface):
    input_spec = SplitDWIsBvalsInputSpec
    output_spec = SplitDWIsBvalsOutputSpec

    def _run_interface(self, runtime):

        split_bval_files, split_bvec_files = split_bvals_bvecs(
            self.inputs.bval_file, self.inputs.bvec_file, 
            self.inputs.split_files, self.inputs.deoblique_bvecs, 
            runtime.cwd)

        bvalues = np.loadtxt(self.inputs.bval_file)
        b0_indices = np.flatnonzero(bvalues < self.inputs.b0_threshold)
        b0_paths = [self.inputs.split_files[idx] for idx in b0_indices]
        self._results['bval_files'] = split_bval_files
        self._results['bvec_files'] = split_bvec_files
        self._results['b0_images'] = b0_paths
        self._results['b0_indices'] = b0_indices.tolist()

        return runtime

class SplitDWIsFSLInputSpec(BaseInterfaceInputSpec):
>>>>>>> eb4c36bc
    dwi_file = File(desc='the dwi image')
    bvec_file = File(desc='the bvec file')
    bval_file = File(desc='the bval file')
    deoblique_bvecs = traits.Bool(False, usedefault=True,
                                  desc='write LPS+ world coordinate bvecs')
    b0_threshold = traits.Int(50, usedefault=True,
                              desc='Maximum b-value that can be considered a b0')


class SplitDWIsFSLOutputSpec(TraitedSpec):
    dwi_files = OutputMultiObject(File(exists=True), desc='single volume dwis')
    bval_files = OutputMultiObject(File(exists=True), desc='single volume bvals')
    bvec_files = OutputMultiObject(File(exists=True), desc='single volume bvecs')
    b0_images = OutputMultiObject(File(exists=True), desc='just the b0s')
    b0_indices = traits.List(desc='list of original indices for each b0 image')


class SplitDWIsFSL(SimpleInterface):
    input_spec = SplitDWIsFSLInputSpec
    output_spec = SplitDWIsFSLOutputSpec

    def _run_interface(self, runtime):
        split = fsl.Split(dimension='t', in_file=self.inputs.dwi_file)
        split_dwi_files = split.run().outputs.out_files

        split_bval_files, split_bvec_files = split_bvals_bvecs(
            self.inputs.bval_file, self.inputs.bvec_file, split_dwi_files,
            self.inputs.deoblique_bvecs, runtime.cwd)

        bvalues = np.loadtxt(self.inputs.bval_file)
        b0_indices = np.flatnonzero(bvalues < self.inputs.b0_threshold)
        b0_paths = [split_dwi_files[idx] for idx in b0_indices]
        self._results['dwi_files'] = split_dwi_files
        self._results['bval_files'] = split_bval_files
        self._results['bvec_files'] = split_bvec_files
        self._results['b0_images'] = b0_paths
        self._results['b0_indices'] = b0_indices.tolist()

        return runtime

def _flatten(in_list):
    out_list = []
    for item in in_list:
        if isinstance(item, (list, tuple)):
            out_list.extend(item)
        else:
            out_list.append(item)
    return out_list


class NiftiInfoInputSpec(BaseInterfaceInputSpec):
    in_file = File(exists=True, mandatory=True, desc='Input NIfTI file')


class NiftiInfoOutputSpec(TraitedSpec):
    voxel_size = traits.Tuple()


class NiftiInfo(SimpleInterface):
    input_spec = NiftiInfoInputSpec
    output_spec = NiftiInfoOutputSpec

    def _run_interface(self, runtime):
        in_file = self.inputs.in_file
        img = nb.load(in_file)
        self._results['voxel_size'] = tuple(img.header.get_zooms()[:3])
        return runtime


class IntraModalMergeInputSpec(BaseInterfaceInputSpec):
    in_files = InputMultiObject(File(exists=True), mandatory=True,
                                desc='input files')
    hmc = traits.Bool(True, usedefault=True)
    zero_based_avg = traits.Bool(True, usedefault=True)
    to_lps = traits.Bool(True, usedefault=True)


class IntraModalMergeOutputSpec(TraitedSpec):
    out_file = File(exists=True, desc='merged image')
    out_avg = File(exists=True, desc='average image')
    out_mats = OutputMultiObject(File(exists=True), desc='output matrices')
    out_movpar = OutputMultiObject(File(exists=True), desc='output movement parameters')


class IntraModalMerge(SimpleInterface):
    input_spec = IntraModalMergeInputSpec
    output_spec = IntraModalMergeOutputSpec

    def _run_interface(self, runtime):
        in_files = self.inputs.in_files
        if not isinstance(in_files, list):
            in_files = [self.inputs.in_files]

        # Generate output average name early
        self._results['out_avg'] = fname_presuffix(self.inputs.in_files[0],
                                                   suffix='_avg', newpath=runtime.cwd)

        if self.inputs.to_lps:
            in_files = [reorient(inf, newpath=runtime.cwd)
                        for inf in in_files]

        if len(in_files) == 1:
            filenii = nb.load(in_files[0])
            filedata = filenii.get_fdata()

            # magnitude files can have an extra dimension empty
            if filedata.ndim == 5:
                sqdata = np.squeeze(filedata)
                if sqdata.ndim == 5:
                    raise RuntimeError('Input image (%s) is 5D' % in_files[0])
                else:
                    in_files = [fname_presuffix(in_files[0], suffix='_squeezed',
                                                newpath=runtime.cwd)]
                    nb.Nifti1Image(sqdata, filenii.affine,
                                   filenii.header).to_filename(in_files[0])

            if np.squeeze(nb.load(in_files[0]).get_fdata()).ndim < 4:
                self._results['out_file'] = in_files[0]
                self._results['out_avg'] = in_files[0]
                # TODO: generate identity out_mats and zero-filled out_movpar
                return runtime
            in_files = in_files[0]
        else:
            magmrg = fsl.Merge(dimension='t', in_files=self.inputs.in_files)
            in_files = magmrg.run().outputs.merged_file
        mcflirt = fsl.MCFLIRT(cost='normcorr', save_mats=True, save_plots=True,
                              ref_vol=0, in_file=in_files)
        mcres = mcflirt.run()
        self._results['out_mats'] = mcres.outputs.mat_file
        self._results['out_movpar'] = mcres.outputs.par_file
        self._results['out_file'] = mcres.outputs.out_file

        hmcnii = nb.load(mcres.outputs.out_file)
        hmcdat = hmcnii.get_fdata().mean(axis=3)
        if self.inputs.zero_based_avg:
            hmcdat -= hmcdat.min()

        nb.Nifti1Image(
            hmcdat, hmcnii.affine, hmcnii.header).to_filename(
            self._results['out_avg'])

        return runtime


CONFORMATION_TEMPLATE = """\t\t<h3 class="elem-title">Anatomical Conformation</h3>
\t\t<ul class="elem-desc">
\t\t\t<li>Input T1w images: {n_t1w}</li>
\t\t\t<li>Output orientation: LPS</li>
\t\t\t<li>Output dimensions: {dims}</li>
\t\t\t<li>Output voxel size: {zooms}</li>
\t\t\t<li>Discarded images: {n_discards}</li>
{discard_list}
\t\t</ul>
"""

DISCARD_TEMPLATE = """\t\t\t\t<li><abbr title="{path}">{basename}</abbr></li>"""


class ConformInputSpec(BaseInterfaceInputSpec):
    in_file = File(mandatory=True, desc='Input image')
    target_zooms = traits.Tuple(traits.Float, traits.Float, traits.Float,
                                desc='Target zoom information')
    target_shape = traits.Tuple(traits.Int, traits.Int, traits.Int,
                                desc='Target shape information')
    deoblique_header = traits.Bool(False, usedfault=True)


class ConformOutputSpec(TraitedSpec):
    out_file = File(exists=True, desc='Conformed image')
    transform = File(exists=True, desc='Conformation transform')
    # report = File(exists=True, desc='reportlet about orientation')


class Conform(SimpleInterface):
    """Conform a series of T1w images to enable merging.

    Performs two basic functions:

    1. Orient to LPS (right-left, anterior-posterior, inferior-superior)
    2. Resample to target zooms (voxel sizes) and shape (number of voxels)

    """
    input_spec = ConformInputSpec
    output_spec = ConformOutputSpec

    def _run_interface(self, runtime):
        # Load image, orient as LPS
        fname = self.inputs.in_file
        orig_img = nb.load(fname)
        reoriented = to_lps(orig_img)

        # Set target shape information
        target_zooms = np.array(self.inputs.target_zooms)
        target_shape = np.array(self.inputs.target_shape)
        target_span = target_shape * target_zooms

        zooms = np.array(reoriented.header.get_zooms()[:3])
        shape = np.array(reoriented.shape[:3])

        # Reconstruct transform from orig to reoriented image
        ornt_xfm = nb.orientations.inv_ornt_aff(
            nb.io_orientation(reoriented.affine), orig_img.shape)
        # Identity unless proven otherwise
        target_affine = reoriented.affine.copy()
        conform_xfm = np.eye(4)
        # conform_xfm = np.diag([-1, -1, 1, 1])

        xyz_unit = reoriented.header.get_xyzt_units()[0]
        if xyz_unit == 'unknown':
            # Common assumption; if we're wrong, unlikely to be the only thing that breaks
            xyz_unit = 'mm'

        # Set a 0.05mm threshold to performing rescaling
        atol = {'meter': 1e-5, 'mm': 0.01, 'micron': 10}[xyz_unit]

        # Rescale => change zooms
        # Resize => update image dimensions
        rescale = not np.allclose(zooms, target_zooms, atol=atol)
        resize = not np.all(shape == target_shape)
        if rescale or resize:
            if rescale:
                scale_factor = target_zooms / zooms
                target_affine[:3, :3] = reoriented.affine[:3, :3].dot(np.diag(scale_factor))

            if resize:
                # The shift is applied after scaling.
                # Use a proportional shift to maintain relative position in dataset
                size_factor = target_span / (zooms * shape)
                # Use integer shifts to avoid unnecessary interpolation
                offset = (reoriented.affine[:3, 3] * size_factor - reoriented.affine[:3, 3])
                target_affine[:3, 3] = reoriented.affine[:3, 3] + offset.astype(int)

            data = nli.resample_img(reoriented, target_affine, target_shape).get_fdata()
            conform_xfm = np.linalg.inv(reoriented.affine).dot(target_affine)
            reoriented = reoriented.__class__(data, target_affine, reoriented.header)

        if self.inputs.deoblique_header:
            is_oblique = np.any(np.abs(nb.affines.obliquity(reoriented.affine)) > 0)
            if is_oblique:
                LOGGER.warning("Removing obliquity from image affine")
                new_affine = reoriented.affine.copy()
                new_affine[:, :-1] = 0
                new_affine[(0, 1, 2), (0, 1, 2)] = reoriented.header.get_zooms()[:3] \
                    * np.sign(reoriented.affine[(0, 1, 2), (0, 1, 2)])
                reoriented = nb.Nifti1Image(reoriented.get_fdata(), new_affine, reoriented.header)

        # Image may be reoriented, rescaled, and/or resized
        if reoriented is not orig_img:
            out_name = fname_presuffix(fname, suffix='_lps', newpath=runtime.cwd)
            reoriented.to_filename(out_name)
            transform = ornt_xfm.dot(conform_xfm)
            if not np.allclose(orig_img.affine.dot(transform), target_affine):
                LOGGER.warning("Check alignment of anatomical image.")

        else:
            out_name = fname
            transform = np.eye(4)

        mat_name = fname_presuffix(fname, suffix='.mat', newpath=runtime.cwd, use_ext=False)
        np.savetxt(mat_name, transform, fmt='%.08f')
        self._results['transform'] = mat_name
        self._results['out_file'] = out_name

        return runtime


class ConformDwiInputSpec(BaseInterfaceInputSpec):
    dwi_file = File(mandatory=True, desc='dwi image')
    bval_file = File(exists=True)
    bvec_file = File(exists=True)
    orientation = traits.Enum('LPS', 'LAS', default='LPS', usedefault=True)


class ConformDwiOutputSpec(TraitedSpec):
    dwi_file = File(exists=True, desc='conformed dwi image')
    bvec_file = File(exists=True, desc='conformed bvec file')
    bval_file = File(exists=True, desc='conformed bval file')
    out_report = File(exists=True, desc='HTML segment containing warning')


class ConformDwi(SimpleInterface):
    """Conform a series of dwi images to enable merging.
    Performs three basic functions:
    #. Orient image to requested orientation
    #. Validate the qform and sform, set qform code to 1
    #. Flip bvecs accordingly
    #. Do nothing to the bvals
    Note: This is not as nuanced as fmriprep's version
    """
    input_spec = ConformDwiInputSpec
    output_spec = ConformDwiOutputSpec

    def _run_interface(self, runtime):
        fname = self.inputs.dwi_file
        orientation = self.inputs.orientation
        suffix = "_" + orientation
        out_fname = fname_presuffix(fname, suffix=suffix, newpath=runtime.cwd)

        # If not defined, find it
        if isdefined(self.inputs.bval_file):
            bval_fname = self.inputs.bval_file
        else:
            bval_fname = fname_presuffix(fname, suffix=".bval", use_ext=False)

        if isdefined(self.inputs.bvec_file):
            bvec_fname = self.inputs.bvec_file
        else:
            bvec_fname = fname_presuffix(fname, suffix=".bvec", use_ext=False)

        out_bvec_fname = fname_presuffix(bvec_fname, suffix=suffix, newpath=runtime.cwd)
        validator = ValidateImage(in_file=fname)
        validated = validator.run()
        self._results['out_report'] = validated.outputs.out_report
        input_img = nb.load(validated.outputs.out_file)

        input_axcodes = nb.aff2axcodes(input_img.affine)
        # Is the input image oriented how we want?
        new_axcodes = tuple(orientation)

        if not input_axcodes == new_axcodes:
            # Re-orient
            LOGGER.info("Re-orienting %s to %s", fname, orientation)
            input_orientation = nb.orientations.axcodes2ornt(input_axcodes)
            desired_orientation = nb.orientations.axcodes2ornt(new_axcodes)
            transform_orientation = nb.orientations.ornt_transform(
                input_orientation, desired_orientation)
            reoriented_img = input_img.as_reoriented(transform_orientation)
            reoriented_img.to_filename(out_fname)
            self._results['dwi_file'] = out_fname

            # Flip the bvecs
            if os.path.exists(bvec_fname):
                LOGGER.info('Reorienting %s to %s', bvec_fname, orientation)
                bvec_array = np.loadtxt(bvec_fname)
                if not bvec_array.shape[0] == transform_orientation.shape[0]:
                    raise ValueError("Unrecognized bvec format")
                output_array = np.zeros_like(bvec_array)
                for this_axnum, (axnum, flip) in enumerate(transform_orientation):
                    output_array[this_axnum] = bvec_array[int(axnum)] * flip
                np.savetxt(out_bvec_fname, output_array, fmt="%.8f ")
                self._results['bvec_file'] = out_bvec_fname
                self._results['bval_file'] = bval_fname

        else:
            LOGGER.info("Not applying reorientation to %s: already in %s", fname, orientation)
            self._results['dwi_file'] = fname
            if os.path.exists(bvec_fname):
                self._results['bvec_file'] = bvec_fname
                self._results['bval_file'] = bval_fname

        return runtime


class _ChooseInterpolatorInputSpec(BaseInterfaceInputSpec):
    dwi_files = InputMultiObject(File(exists=True), mandatory=True)
    output_resolution = traits.Float(mandatory=True)


class _ChooseInterpolatorOutputSpec(TraitedSpec):
    interpolation_method = traits.Enum("LanczosWindowedSinc", "BSpline")


class ChooseInterpolator(SimpleInterface):
    """If the requested output resolution is more than 10% smaller than the input, use BSpline.
    """
    input_spec = _ChooseInterpolatorInputSpec
    output_spec = _ChooseInterpolatorOutputSpec

    def _run_interface(self, runtime):
        output_resolution = np.array([self.inputs.output_resolution] * 3)
        interpolator = "LanczosWindowedSinc"
        for input_file in self.inputs.dwi_files:
            resolution_cutoff = 0.9 * np.array(nb.load(input_file).header.get_zooms()[:3])
            print(output_resolution, resolution_cutoff)
            if np.any(output_resolution < resolution_cutoff):
                interpolator = "BSpline"
                LOGGER.warning("Using BSpline interpolation for upsampling")
                break
        self._results['interpolation_method'] = interpolator
        return runtime


class ValidateImageOutputSpec(TraitedSpec):
    out_file = File(exists=True, desc='validated image')
    out_report = File(exists=True, desc='HTML segment containing warning')


class ValidateImage(SimpleInterface):
    """
    Check the correctness of x-form headers (matrix and code)
    This interface implements the `following logic
    <https://github.com/poldracklab/fmriprep/issues/873#issuecomment-349394544>`_:
    +-------------------+------------------+------------------+------------------\
+------------------------------------------------+
    | valid quaternions | `qform_code > 0` | `sform_code > 0` | `qform == sform` \
| actions                                        |
    +===================+==================+==================+==================\
+================================================+
    | True              | True             | True             | True             \
| None                                           |
    +-------------------+------------------+------------------+------------------\
+------------------------------------------------+
    | True              | True             | False            | *                \
| sform, scode <- qform, qcode                   |
    +-------------------+------------------+------------------+------------------\
+------------------------------------------------+
    | *                 | *                | True             | False            \
| qform, qcode <- sform, scode                   |
    +-------------------+------------------+------------------+------------------\
+------------------------------------------------+
    | *                 | False            | True             | *                \
| qform, qcode <- sform, scode                   |
    +-------------------+------------------+------------------+------------------\
+------------------------------------------------+
    | *                 | False            | False            | *                \
| sform, qform <- best affine; scode, qcode <- 1 |
    +-------------------+------------------+------------------+------------------\
+------------------------------------------------+
    | False             | *                | False            | *                \
| sform, qform <- best affine; scode, qcode <- 1 |
    +-------------------+------------------+------------------+------------------\
+------------------------------------------------+
    """
    input_spec = ValidateImageInputSpec
    output_spec = ValidateImageOutputSpec

    def _run_interface(self, runtime):
        img = nb.load(self.inputs.in_file)
        out_report = os.path.join(runtime.cwd, 'report.html')

        # Retrieve xform codes
        sform_code = int(img.header._structarr['sform_code'])
        qform_code = int(img.header._structarr['qform_code'])

        # Check qform is valid
        valid_qform = False
        try:
            qform = img.get_qform()
            valid_qform = True
        except ValueError:
            pass

        sform = img.get_sform()
        if np.linalg.det(sform) == 0:
            valid_sform = False
        else:
            RZS = sform[:3, :3]
            zooms = np.sqrt(np.sum(RZS * RZS, axis=0))
            valid_sform = np.allclose(zooms, img.header.get_zooms()[:3])

        # Matching affines
        matching_affines = valid_qform and np.allclose(qform, sform)

        # Both match, qform valid (implicit with match), codes okay -> do nothing, empty report
        if matching_affines and qform_code > 0 and sform_code > 0:
            self._results['out_file'] = self.inputs.in_file
            open(out_report, 'w').close()
            self._results['out_report'] = out_report
            return runtime

        # A new file will be written
        out_fname = fname_presuffix(self.inputs.in_file, suffix='_valid', newpath=runtime.cwd)
        self._results['out_file'] = out_fname

        # Row 2:
        if valid_qform and qform_code > 0 and (sform_code == 0 or not valid_sform):
            img.set_sform(qform, qform_code)
            warning_txt = 'Note on orientation: sform matrix set'
            description = """\
<p class="elem-desc">The sform has been copied from qform.</p>
"""
        # Rows 3-4:
        # Note: if qform is not valid, matching_affines is False
        elif (valid_sform and sform_code > 0) and (not matching_affines or qform_code == 0):
            img.set_qform(img.get_sform(), sform_code)
            warning_txt = 'Note on orientation: qform matrix overwritten'
            description = """\
<p class="elem-desc">The qform has been copied from sform.</p>
"""
            if not valid_qform and qform_code > 0:
                warning_txt = 'WARNING - Invalid qform information'
                description = """\
<p class="elem-desc">
    The qform matrix found in the file header is invalid.
    The qform has been copied from sform.
    Checking the original qform information from the data produced
    by the scanner is advised.
</p>
"""
        # Rows 5-6:
        else:
            affine = img.header.get_base_affine()
            img.set_sform(affine, nb.nifti1.xform_codes['scanner'])
            img.set_qform(affine, nb.nifti1.xform_codes['scanner'])
            warning_txt = 'WARNING - Missing orientation information'
            description = """\
<p class="elem-desc">
    QSIPrep could not retrieve orientation information from the image header.
    The qform and sform matrices have been set to a default, LAS-oriented affine.
    Analyses of this dataset MAY BE INVALID.
</p>
"""
        snippet = '<h3 class="elem-title">%s</h3>\n%s:\n\t %s\n' % (
            warning_txt, self.inputs.in_file, description)
        # Store new file and report
        img.to_filename(out_fname)
        with open(out_report, 'w') as fobj:
            fobj.write(indent(snippet, '\t' * 3))

        self._results['out_report'] = out_report
        return runtime


def bvec_to_rasb(bval_file, bvec_file, img_file, workdir):
    """Use mrinfo to convert a bvec to RAS+ world coordinate reference frame"""

    # Make a temporary bvec file that mrtrix likes
    temp_bvec = fname_presuffix(bvec_file, suffix="_fix", newpath=workdir)
    lps_bvec = np.loadtxt(bvec_file).reshape(3, -1)
    np.savetxt(temp_bvec, lps_bvec * np.array([[-1], [1], [1]]))

    # Run mrinfo to to get the RAS+ vector
    cmd = [SS3T_ROOT + '/mrinfo', '-dwgrad',
           '-fslgrad', temp_bvec, bval_file, img_file]
    proc = Popen(cmd, stdout=PIPE, stderr=PIPE)
    out, err = proc.communicate()
    LOGGER.info(' '.join(cmd))
    if err:
        raise Exception(str(err))

    return np.fromstring(out, dtype=float, sep=' ')[:3]


def split_bvals_bvecs(bval_file, bvec_file, img_files, deoblique, working_dir):
    """Split bvals and bvecs into one text file per image."""
    if deoblique:
        LOGGER.info('Converting oblique-image bvecs to world coordinate reference frame')
    bvals, bvecs = read_bvals_bvecs(bval_file, bvec_file)
    split_bval_files = []
    split_bvec_files = []
    for nsample, (bval, bvec, img_file) in enumerate(zip(bvals[:, None], bvecs, img_files)):
        bval_fname = fname_presuffix(bval_file, suffix='_%04d' % nsample, newpath=working_dir)
        bvec_suffix = '_ortho_%04d' % nsample if not deoblique else '_%04d' % nsample
        bvec_fname = fname_presuffix(bvec_file, bvec_suffix, newpath=working_dir)
        np.savetxt(bval_fname, bval)
        np.savetxt(bvec_fname, bvec)

        # re-write the bvec deobliqued, if requested
        if deoblique:
            rasb = bvec_to_rasb(bval_fname, bvec_fname, img_file, working_dir)
            # Convert to image axis orientation
            ornt = nb.aff2axcodes(nb.load(img_file).affine)
            flippage = np.array(
                [1 if ornt[n] == "RAS"[n] else -1 for n in [0, 1, 2]])
            deobliqued_bvec = rasb * flippage
            np.savetxt(bvec_fname, deobliqued_bvec)

        split_bval_files.append(bval_fname)
        split_bvec_files.append(bvec_fname)

    return split_bval_files, split_bvec_files


def reorient(in_file, newpath=None):
    """Reorient Nifti files to LPS."""
    out_file = fname_presuffix(in_file, suffix='_lps', newpath=newpath)
    to_lps(nb.load(in_file)).to_filename(out_file)
    return out_file


def reorient_to(in_file, orientation="LPS", newpath=None):
    out_file = fname_presuffix(in_file, suffix='_'+orientation, newpath=newpath)
    to_lps(in_file, tuple(orientation)).to_filename(out_file)
    return out_file


def to_lps(input_img, new_axcodes=("L", "P", "S")):
    if isinstance(input_img, str):
        input_img = nb.load(input_img)
    input_axcodes = nb.aff2axcodes(input_img.affine)
    # Is the input image oriented how we want?
    if not input_axcodes == new_axcodes:
        # Re-orient
        input_orientation = nb.orientations.axcodes2ornt(input_axcodes)
        desired_orientation = nb.orientations.axcodes2ornt(new_axcodes)
        transform_orientation = nb.orientations.ornt_transform(input_orientation,
                                                               desired_orientation)
        reoriented_img = input_img.as_reoriented(transform_orientation)
        return reoriented_img
    else:
        return input_img

class TSplitInputSpec(AFNICommandInputSpec):
    in_file = File(
        desc="input file to 3dTsplit4D",
        argstr=" %s",
        position=-1,
        mandatory=True,
        copyfile=False,
    )
    out_name = File(
        mandatory=True,
        desc="output image file name",
        argstr="-prefix %s.nii",
    )
    digits = traits.Int(
        argstr="-digits %d", desc="Number of digits to include in split file names"
    )

class TSplitOutputSpec(TraitedSpec):
    out_files = OutputMultiPath(File(exists=True))

class TSplit(AFNICommand):
    """Converts a 3D + time dataset into multiple 3D volumes (one volume per file).
    For complete details, see the `3dTsplit4D Documentation.
    <https://afni.nimh.nih.gov/pub/dist/doc/program_help/3dTsplit4D.html>`_
    """

    _cmd = "3dTsplit4D"
    input_spec = TSplitInputSpec
    output_spec = TSplitOutputSpec

    def _list_outputs(self):
        """Create a Bunch which contains all possible files generated
        by running the interface.  Some files are always generated, others
        depending on which ``inputs`` options are set.
        Returns
        -------
        outputs : Bunch object
            Bunch object containing all possible files generated by
            interface object.
            If None, file was not generated
            Else, contains path, filename of generated outputfile
        """
        outputs = self._outputs().get()
        ext = '.nii'
        outputs["out_files"] = sorted(glob.glob(
            os.path.join(os.getcwd(),'{outname}.**.nii'.format(
            outname=self.inputs.out_name))))
        return outputs<|MERGE_RESOLUTION|>--- conflicted
+++ resolved
@@ -34,7 +34,6 @@
 LOGGER = logging.getLogger('nipype.interface')
 
 
-<<<<<<< HEAD
 class _ExtractWMInputSpec(BaseInterfaceInputSpec):
     in_seg = File(exists=True, mandatory=True)
     wm_label = traits.Int(3, usedefault=True)
@@ -73,8 +72,6 @@
         return runtime
 
 
-class SplitDWIsInputSpec(BaseInterfaceInputSpec):
-=======
 class SplitDWIsBvalsInputSpec(BaseInterfaceInputSpec):
     split_files = InputMultiObject(desc='pre-split DWI images')
     bvec_file = File(desc='the bvec file')
@@ -99,8 +96,8 @@
     def _run_interface(self, runtime):
 
         split_bval_files, split_bvec_files = split_bvals_bvecs(
-            self.inputs.bval_file, self.inputs.bvec_file, 
-            self.inputs.split_files, self.inputs.deoblique_bvecs, 
+            self.inputs.bval_file, self.inputs.bvec_file,
+            self.inputs.split_files, self.inputs.deoblique_bvecs,
             runtime.cwd)
 
         bvalues = np.loadtxt(self.inputs.bval_file)
@@ -114,7 +111,6 @@
         return runtime
 
 class SplitDWIsFSLInputSpec(BaseInterfaceInputSpec):
->>>>>>> eb4c36bc
     dwi_file = File(desc='the dwi image')
     bvec_file = File(desc='the bvec file')
     bval_file = File(desc='the bval file')
