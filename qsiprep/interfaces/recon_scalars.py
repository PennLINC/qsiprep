--- conflicted
+++ resolved
@@ -9,7 +9,6 @@
 
 """
 import os.path as op
-<<<<<<< HEAD
 import re
 from pkg_resources import resource_filename as pkgr
 import pandas as pd
@@ -19,16 +18,6 @@
 from nipype.utils.filemanip import fname_presuffix, split_filename
 from nipype.interfaces.base import (
     InputMultiObject, traits, TraitedSpec, BaseInterfaceInputSpec, SimpleInterface, isdefined, File
-=======
-
-from nipype.interfaces.base import (
-    BaseInterfaceInputSpec,
-    File,
-    SimpleInterface,
-    TraitedSpec,
-    isdefined,
-    traits,
->>>>>>> 18968a6f
 )
 
 
