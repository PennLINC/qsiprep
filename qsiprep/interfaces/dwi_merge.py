--- conflicted
+++ resolved
@@ -1,33 +1,13 @@
 """Handle merging and spliting of DSI files."""
+
 import json
-<<<<<<< HEAD
 
 import nibabel as nb
-=======
-import os.path as op
-
->>>>>>> 15327fa1
 import numpy as np
 import pandas as pd
 from nilearn.image import concat_imgs, index_img, iter_img, load_img, math_img
 from nipype import logging
-<<<<<<< HEAD
-
-from .fmap import get_distortion_grouping
-=======
-from nipype.interfaces import ants
-from nipype.interfaces.base import (
-    BaseInterfaceInputSpec,
-    File,
-    InputMultiObject,
-    SimpleInterface,
-    TraitedSpec,
-    isdefined,
-    traits,
-)
-from nipype.utils.filemanip import fname_presuffix
-
->>>>>>> 15327fa1
+
 from ..workflows.dwi.util import _get_concatenated_bids_name
 from .fmap import get_distortion_grouping
 
