--- conflicted
+++ resolved
@@ -18,7 +18,6 @@
 import numpy as np
 from dipy.segment.threshold import otsu
 from nipype import logging
-<<<<<<< HEAD
 from glob import glob
 import nibabel as nb
 from scipy.spatial import distance
@@ -26,15 +25,7 @@
 from nipype.interfaces.base import (traits, TraitedSpec, BaseInterfaceInputSpec,
                                     SimpleInterface, File, isdefined)
 from pkg_resources import resource_filename as pkgrf
-=======
-from nipype.interfaces.base import (
-    BaseInterfaceInputSpec,
-    File,
-    SimpleInterface,
-    TraitedSpec,
-    traits,
-)
->>>>>>> 18968a6f
+
 from nipype.utils.filemanip import fname_presuffix
 from pkg_resources import resource_filename as pkgr
 from scipy import ndimage
