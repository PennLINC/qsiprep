#!python
"""
Wrappers for the TORTOISE programs
~~~~~~~~~~~~~~~~~~~~~~~~~~~~~~~~~~
"""
import logging
import os
import os.path as op
import subprocess

import nibabel as nb
import nilearn.image as nim
import numpy as np
import pandas as pd
from nipype.interfaces import ants
from nipype.interfaces.base import (
    BaseInterfaceInputSpec,
    CommandLine,
    CommandLineInputSpec,
    File,
    InputMultiObject,
    OutputMultiObject,
    SimpleInterface,
    TraitedSpec,
    isdefined,
    traits,
)
from nipype.utils.filemanip import fname_presuffix

from ..niworkflows.viz.utils import compose_view, cuts_from_bbox, plot_denoise
from .denoise import (
    SeriesPreprocReport,
    SeriesPreprocReportInputSpec,
    SeriesPreprocReportOutputSpec,
)
from .epi_fmap import get_best_b0_topup_inputs_from, safe_get_3d_image
from .fmap import get_distortion_grouping
from .gradients import write_concatenated_fsl_gradients
from .images import split_bvals_bvecs, to_lps

LOGGER = logging.getLogger("nipype.interface")

SLOPPY_DRBUDDI = (
    "--DRBUDDI_stage "
    "\[learning_rate=\{0.3\},cfs=\{100:8:4\},field_smoothing=\{9:0\},"
    "metrics=\{MSJac:CC\},restrict_constrain=\{1:1\}\] "
)


class TORTOISEInputSpec(CommandLineInputSpec):
    num_threads = traits.Int(desc="number of OMP threads")


class TORTOISECommandLine(CommandLine):
    """Support for TORTOISE commands that utilize OpenMP
    Sets the environment variable 'OMP_NUM_THREADS' to the number
    of threads specified by the input num_threads.
    """

    input_spec = TORTOISEInputSpec
    _num_threads = None

    def __init__(self, **inputs):
        super(TORTOISECommandLine, self).__init__(**inputs)
        self.inputs.on_trait_change(self._num_threads_update, "num_threads")
        if not self._num_threads:
            self._num_threads = os.environ.get("OMP_NUM_THREADS", None)
            if not self._num_threads:
                self._num_threads = os.environ.get("NSLOTS", None)
        if not isdefined(self.inputs.num_threads) and self._num_threads:
            self.inputs.num_threads = int(self._num_threads)
        self._num_threads_update()

    def _num_threads_update(self):
        if self.inputs.num_threads:
            self.inputs.environ.update({"OMP_NUM_THREADS": str(self.inputs.num_threads)})

    def run(self, **inputs):
        if "num_threads" in inputs:
            self.inputs.num_threads = inputs["num_threads"]
        self._num_threads_update()
        return super(TORTOISECommandLine, self).run(**inputs)


class _GatherDRBUDDIInputsInputSpec(TORTOISEInputSpec):
    dwi_files = InputMultiObject(File(exists=True))
    original_files = InputMultiObject(File(exists=True))
    bval_files = traits.Either(InputMultiObject(File(exists=True)), File(exists=True))
    bvec_files = traits.Either(InputMultiObject(File(exists=True)), File(exists=True))
    original_files = InputMultiObject(File(exists=True))
    b0_threshold = traits.CInt(100, usedefault=True)
    epi_fmaps = InputMultiObject(
        File(exists=True), desc="files from fmaps/ for distortion correction"
    )
    raw_image_sdc = traits.Bool(True, usedefault=True)
    fieldmap_type = traits.Enum("epi", "rpe_series", mandatory=True)
    dwi_series_pedir = traits.Enum("i", "i-", "j", "j-", "k", "k-", mandatory=True)


class _GatherDRBUDDIInputsOutputSpec(TraitedSpec):
    blip_up_image = File(exists=True)
    blip_up_bmat = File(exists=True)
    blip_up_json = File(exists=True)
    blip_down_image = File(exists=True)
    blip_down_bmat = File(exists=True)
    blip_assignments = traits.List()
    report = traits.Str()


class GatherDRBUDDIInputs(SimpleInterface):
    input_spec = _GatherDRBUDDIInputsInputSpec
    output_spec = _GatherDRBUDDIInputsOutputSpec

    def _run_interface(self, runtime):

        # Write the metadata
        up_json = op.join(runtime.cwd, "blip_up.json")
        with open(up_json, "w") as up_jsonf:
            up_jsonf.write('{"PhaseEncodingDirection": "%s"}\n' % self.inputs.dwi_series_pedir)
        self._results["blip_up_json"] = up_json

        # Coerce the bvals and bvecs into lists of files
        if isinstance(self.inputs.bval_files, list) and len(self.inputs.bval_files) == 1:
            bval_files, bvec_files = split_bvals_bvecs(
                self.inputs.bval_files[0],
                self.inputs.bvec_files[0],
                deoblique=False,
                img_files=self.inputs.dwi_files,
                working_dir=runtime.cwd,
            )
        else:
            bval_files, bvec_files = self.inputs.bval_files, self.inputs.bvec_files

        if self.inputs.fieldmap_type == "rpe_series":
            (
                self._results["blip_assignments"],
                self._results["blip_up_image"],
                self._results["blip_up_bmat"],
                self._results["blip_down_image"],
                self._results["blip_down_bmat"],
            ) = split_into_up_and_down_niis(
                dwi_files=self.inputs.dwi_files,
                bval_files=bval_files,
                bvec_files=bvec_files,
                original_images=self.inputs.original_files,
                prefix=op.join(runtime.cwd, "drbuddi"),
                make_bmat=True,
            )

        elif self.inputs.fieldmap_type == "epi":
            # Use the same function that was used to get images for TOPUP, but get the images
            # directly from the CSV
            _, _, _, b0_csv, _, _ = get_best_b0_topup_inputs_from(
                dwi_file=self.inputs.dwi_files,
                bval_file=bval_files,
                b0_threshold=self.inputs.b0_threshold,
                cwd=runtime.cwd,
                bids_origin_files=self.inputs.original_files,
                epi_fmaps=self.inputs.epi_fmaps,
                max_per_spec=True,
                raw_image_sdc=self.inputs.raw_image_sdc,
            )

            b0s_df = pd.read_csv(b0_csv)
            selected_images = b0s_df[b0s_df.selected_for_sdc].reset_index(drop=True)
            up_row = selected_images.loc[0]
            down_row = selected_images.loc[1]
            up_img = to_lps(safe_get_3d_image(up_row.bids_origin_file, up_row.original_volume))
            up_img.set_data_dtype("float32")
            down_img = to_lps(
                safe_get_3d_image(down_row.bids_origin_file, down_row.original_volume)
            )
            down_img.set_data_dtype("float32")

            # Save the images
            blip_up_nii = op.join(runtime.cwd, "blip_up_b0.nii")
            blip_down_nii = op.join(runtime.cwd, "blip_down_b0.nii")
            up_img.to_filename(blip_up_nii)
            down_img.to_filename(blip_down_nii)
            self._results["blip_up_image"] = blip_up_nii
            self._results["blip_down_image"] = blip_down_nii
            self._results["blip_assignments"] = split_into_up_and_down_niis(
                dwi_files=self.inputs.dwi_files,
                bval_files=bval_files,
                bvec_files=bvec_files,
                original_images=self.inputs.original_files,
                prefix=op.join(runtime.cwd, "drbuddi"),
                make_bmat=False,
                assignments_only=True,
            )
            self._results["blip_up_bmat"] = write_dummy_bmtxt(blip_up_nii)
            self._results["blip_down_bmat"] = write_dummy_bmtxt(blip_down_nii)

        return runtime


def write_dummy_bmtxt(nii_file):
    new_fname = fname_presuffix(nii_file, suffix=".bmtxt", use_ext=False)
    img = nim.load_img(nii_file)
    nvols = 1 if img.ndim < 4 else img.ndim.shape[3]
    with open(new_fname, "w") as bmtxt_f:
        bmtxt_f.write("\n".join(["0 0 0 0 0 0"] * nvols) + "\n")
    return new_fname


class _DRBUDDIInputSpec(TORTOISEInputSpec):
    num_threads = traits.Int(
        desc="number of OMP threads",
        argstr="--ncores %d",
        help="Number of cores to use in the CPU version. The default is 50% of system cores.",
<<<<<<< HEAD
=======
        nohash=True,
>>>>>>> eff0193b
    )
    blip_up_image = File(
        exists=True,
        help="Full path to the input UP NIFTI file to be corrected.",
        argstr="-u %s",
        mandatory=True,
        copyfile=True,
    )
    blip_up_bmat = File(
        exists=True,
        help="Full path to the input UP NIFTI bmtxt file.",
        mandatory=False,
        copyfile=True,
    )
    blip_up_json = File(
        exists=True,
        help="Phase encoding information will be read from this",
        argstr="--up_json %s",
        mandatory=True,
        copyfile=True,
    )
    blip_down_image = File(
        exists=True,
        help="Full path to the input DOWN NIFTI file to be corrected.",
        argstr="-d %s",
        mandatory=True,
        copyfile=True,
    )
    blip_down_bmat = File(
        exists=True,
        help="Full path to the input DOWN NIFTI bmtxt file.",
        mandatory=False,
        copyfile=True,
    )
    structural_image = InputMultiObject(
        File(exists=True, copyfile=False),
        argstr="-s %s",
        help="Path(s) to anatomical image files. Can provide more than one. NO T1W's!!",
    )
    fieldmap_type = traits.Enum("epi", "rpe_series", mandatory=True)
    blip_assignments = traits.List()
    tensor_fit_bval_max = traits.Int(
        0,
        argstr="--DRBUDDI_DWI_bval_tensor_fitting %d",
        desc="Up to which b-value should be used for DRBUDDI's tensor fitting. "
        "Default: 0 , meaning use all b-values",
    )
    disable_initial_rigid = traits.Bool(
        False,
        argstr="--DRBUDDI_disable_initial_rigid %d",
        desc="DRBUDDI performs an initial registration between the up and down data."
        "This registration starts with rigid, followed by a quick diffeomorphic "
        "and finalized by another rigid. This parameter, when set to 1 disables "
        "all these registrations. Default: False",
    )
    start_with_diffeomorphic_for_rigid_reg = traits.Bool(
        False,
        argstr="--DRBUDDI_start_with_diffeomorphic_for_rigid_reg",
        desc="DRBUDDI performs an initial registration between the up and down data. "
        "This registration starts with rigid, followed by a quick diffeomorphic "
        "and finalized by another rigid. This parameter, when set to 1 disables "
        "the very initial rigid registration and starts with the quick diffemorphic. "
        "This is helpful with VERY DISTORTED data, for which the initial rigid "
        "registration is problematic. Default: False",
    )
    estimate_learning_rate_per_iteration = traits.Bool(
        False,
        argstr="--DRBUDDI_estimate_LR_per_iteration %d",
        desc="Flat to estimate learning rate at every iteration. "
        "Makes DRBUDDI slower but better results. Default: False",
    )
    sloppy = traits.Bool(
        False, argstr=SLOPPY_DRBUDDI, desc="use underpowered (sloppy) registration for speed"
    )
    disable_itk_threads = traits.Bool(True, usedefault=True, argstr="--disable_itk_threads")


class _DRBUDDIOutputSpec(TraitedSpec):
    # Direct outputs from DRBUDDI
    undistorted_reference = File(exists=True)
    bdown_to_bup_rigid_trans_h5 = File(exists=True)
    undistorted_reference = File(exists=True)
    blip_down_b0 = File(exists=True)
    blip_down_b0_corrected = File(exists=True)
    blip_down_b0_corrected_jac = File(exists=True)
    blip_down_b0_quad = File(exists=True)
    blip_up_b0 = File(exists=True)
    blip_up_b0_corrected = File(exists=True)
    blip_up_b0_corrected_jac = File(exists=True)
    blip_up_b0_quad = File(exists=True)
    deformation_finv = File(exists=True)
    deformation_minv = File(exists=True)
    blip_up_FA = File(exists=True)
    blip_down_FA = File(exists=True)
    structural_image = File(exists=True)


class DRBUDDI(TORTOISECommandLine):
    input_spec = _DRBUDDIInputSpec
    output_spec = _DRBUDDIOutputSpec
    _cmd = "DRBUDDI"

    def _format_arg(self, name, spec, value):
        """Trick to get blip_down_bmat symlinked without an arg"""
        if name in ("blip_down_bmat", "blip_up_bmat"):
            return ""
        if name == "structural_image":
            return "-s " + " ".join(value)
        return super(DRBUDDI, self)._format_arg(name, spec, value)

    def _list_outputs(self):
        outputs = self.output_spec().get()
        outputs["undistorted_reference"] = op.abspath("b0_corrected_final.nii")
        outputs["blip_down_b0"] = op.abspath("blip_down_b0.nii")
        outputs["blip_down_b0_corrected"] = op.abspath("blip_down_b0_corrected.nii")
        outputs["blip_down_b0_corrected_jac"] = op.abspath("blip_down_b0_corrected_JAC.nii")
        outputs["blip_down_b0_quad"] = op.abspath("blip_down_b0_quad.nii")
        outputs["blip_up_b0"] = op.abspath("blip_up_b0.nii")
        outputs["blip_up_b0_corrected"] = op.abspath("blip_up_b0_corrected.nii")
        outputs["blip_up_b0_corrected_jac"] = op.abspath("blip_up_b0_corrected_JAC.nii")
        outputs["blip_up_b0_quad"] = op.abspath("blip_up_b0_quad.nii")
        outputs["deformation_finv"] = op.abspath("deformation_FINV.nii.gz")
        outputs["deformation_minv"] = op.abspath("deformation_MINV.nii.gz")

        # There will be an hdf5 transform file if there is an initial rigid
        if not self.inputs.disable_initial_rigid:
            outputs["bdown_to_bup_rigid_trans_h5"] = op.abspath("bdown_to_bup_rigidtrans.hdf5")

        # There will be FA images created if two DWI series were used as inputs
        if self.inputs.fieldmap_type == "rpe_series":
            outputs["blip_up_FA"] = op.abspath("blip_up_FA.nii")
            outputs["blip_down_FA"] = op.abspath("blip_down_FA.nii")

        # If there was a T2w
        if self.inputs.structural_image:
            outputs["structural_image"] = op.abspath("structural_used.nii")
        return outputs


class _DRBUDDIAggregateOutputsInputSpec(TORTOISEInputSpec):
    blip_assignments = traits.List()
    undistorted_reference = File(exists=True)
    bdown_to_bup_rigid_trans_h5 = File(exists=True)
    undistorted_reference = File(exists=True)
    blip_down_b0 = File(exists=True)
    blip_down_b0_corrected = File(exists=True)
    blip_down_b0_corrected_jac = File(exists=True)
    blip_down_b0_quad = File(exists=True)
    blip_up_b0 = File(exists=True)
    blip_up_b0_corrected = File(exists=True)
    blip_up_b0_corrected_jac = File(exists=True)
    blip_up_b0_quad = File(exists=True)
    deformation_finv = File(exists=True, desc="blip up to b0_corrected")
    deformation_minv = File(exists=True)
    blip_up_FA = File(exists=True)
    blip_down_FA = File(exists=True)
    fieldmap_type = traits.Enum("epi", "rpe_series", mandatory=True)
    structural_image = File(exists=True)
    wm_seg = File(exists=True, desc="White matter segmentation image")


class _DRBUDDIAggregateOutputsOutputSpec(TraitedSpec):
    # Aggregated outputs for convenience
    sdc_warps = OutputMultiObject(File(exists=True))
    sdc_scaling_images = OutputMultiObject(File(exists=True))
    # Fieldmap outputs for the reports
    up_fa_corrected_image = File(exists=True)
    down_fa_corrected_image = File(exists=True)
    # The best image for coregistration to the corrected DWI
    b0_ref = File(exists=True)


class DRBUDDIAggregateOutputs(SimpleInterface):
    input_spec = _DRBUDDIAggregateOutputsInputSpec
    output_spec = _DRBUDDIAggregateOutputsOutputSpec

    def _run_interface(self, runtime):

        # If the structural image has been used, return that as the b0ref, otherwise
        # it's the b0_corrected_final
        self._results["b0_ref"] = (
            self.inputs.structural_image
            if isdefined(self.inputs.structural_image)
            else self.inputs.undistorted_reference
        )

        # there may be 2 transforms for the blip down data. If so, compose them
        if isdefined(self.inputs.bdown_to_bup_rigid_trans_h5):
            # combine the rigid with displacement
            down_warp = op.join(runtime.cwd, "blip_down_composite.nii.gz")
            xfm = ants.ApplyTransforms(
                # input_image is ignored because print_out_composite_warp_file is True
                input_image=self.inputs.blip_down_b0,
                transforms=[self.inputs.deformation_minv, self.inputs.bdown_to_bup_rigid_trans_h5],
                reference_image=self.inputs.undistorted_reference,
                output_image=down_warp,
                print_out_composite_warp_file=True,
                interpolation="LanczosWindowedSinc",
            )
            xfm.terminal_output = "allatonce"
            xfm.resource_monitor = False
            _ = xfm.run()
        else:
            down_warp = self.inputs.deformation_minv

        # Calculate the scaling images
        scaling_blip_up_file = op.join(runtime.cwd, "blip_up_scale.nii.gz")
        scaling_blip_down_file = op.join(runtime.cwd, "blip_down_scale.nii.gz")
        scaling_blip_up_img = nim.math_img(
            "a/b", a=self.inputs.undistorted_reference, b=self.inputs.blip_up_b0_corrected
        )
        scaling_blip_up_img.to_filename(scaling_blip_up_file)
        scaling_blip_down_img = nim.math_img(
            "a/b", a=self.inputs.undistorted_reference, b=self.inputs.blip_down_b0_corrected
        )
        scaling_blip_down_img.to_filename(scaling_blip_down_file)

        self._results["sdc_warps"] = [
            self.inputs.deformation_finv if blip_dir == "up" else down_warp
            for blip_dir in self.inputs.blip_assignments
        ]
        self._results["sdc_scaling_images"] = [
            scaling_blip_up_file if blip_dir == "up" else scaling_blip_down_file
            for blip_dir in self.inputs.blip_assignments
        ]

        if self.inputs.fieldmap_type == "rpe_series":
            fa_up_warped = fname_presuffix(
                self.inputs.blip_up_FA, newpath=runtime.cwd, suffix="_corrected"
            )
            xfm_fa_up = ants.ApplyTransforms(
                # input_image is ignored because print_out_composite_warp_file is True
                input_image=self.inputs.blip_up_FA,
                transforms=[self.inputs.deformation_finv],
                reference_image=self.inputs.undistorted_reference,
                output_image=fa_up_warped,
                interpolation="NearestNeighbor",
            )
            xfm_fa_up.terminal_output = "allatonce"
            xfm_fa_up.resource_monitor = False
            xfm_fa_up.run()

            fa_down_warped = fname_presuffix(
                self.inputs.blip_down_FA, newpath=runtime.cwd, suffix="_corrected"
            )
            xfm_fa_down = ants.ApplyTransforms(
                # input_image is ignored because print_out_composite_warp_file is True
                input_image=self.inputs.blip_down_FA,
                transforms=[self.inputs.deformation_minv, self.inputs.bdown_to_bup_rigid_trans_h5],
                reference_image=self.inputs.undistorted_reference,
                output_image=fa_down_warped,
                interpolation="NearestNeighbor",
            )
            xfm_fa_down.terminal_output = "allatonce"
            xfm_fa_down.resource_monitor = False
            xfm_fa_down.run()
            self._results["up_fa_corrected_image"] = fa_up_warped
            self._results["down_fa_corrected_image"] = fa_down_warped

        return runtime


class _GibbsInputSpec(TORTOISEInputSpec, SeriesPreprocReportInputSpec):
    """Gibbs input_nifti  output_nifti kspace_coverage(1,0.875,0.75)
    phase_encoding_dir nsh minW(optional) maxW(optional)"""

    in_file = traits.File(exists=True, mandatory=True, position=0, argstr="%s")
    out_file = traits.File(
        argstr="%s",
        position=1,
        name_source="in_file",
        name_template="%s_unrung.nii",
        use_extension=False,
    )
    kspace_coverage = traits.Float(mandatory=True, position=2, argstr="%.4f")
    phase_encoding_dir = traits.Enum(
        0, 1, mandatory=True, argstr="%d", position=3, desc="0: horizontal, 1:vertical"
    )
    nsh = traits.Int(argstr="%d", position=4)
    min_w = traits.Int()
    mask = File()
    num_threads = traits.Int(1, usedefault=True, nohash=True)


class _GibbsOutputSpec(SeriesPreprocReportOutputSpec):
    out_file = File(exists=True)


class Gibbs(SeriesPreprocReport, TORTOISECommandLine):
    input_spec = _GibbsInputSpec
    output_spec = _GibbsOutputSpec
    _cmd = "Gibbs"

    def _get_plotting_images(self):
        input_dwi = nim.load_img(self.inputs.in_file)
        outputs = self._list_outputs()
        ref_name = outputs.get("out_file")
        denoised_nii = nim.load_img(ref_name)
        return input_dwi, denoised_nii, None

    def _generate_report(self):
        """Generate a reportlet."""
        LOGGER.info("Generating denoising visual report")

        input_dwi, denoised_nii, _ = self._get_plotting_images()

        # find an image to use as the background
        image_data = input_dwi.get_fdata()
        image_intensities = np.array([img.mean() for img in image_data.T])
        lowb_index = int(np.argmax(image_intensities))
        highb_index = int(np.argmin(image_intensities))

        # Original images
        orig_lowb_nii = input_dwi.slicer[..., lowb_index]
        orig_highb_nii = input_dwi.slicer[..., highb_index]

        # Denoised images
        denoised_lowb_nii = denoised_nii.slicer[..., lowb_index]
        denoised_highb_nii = denoised_nii.slicer[..., highb_index]

        # Find spatial extent of the image
        contour_nii = mask_nii = None
        if isdefined(self.inputs.mask):
            contour_nii = nim.load_img(self.inputs.mask)
        else:
            mask_nii = nim.threshold_img(denoised_lowb_nii, 50)
        cuts = cuts_from_bbox(contour_nii or mask_nii, cuts=self._n_cuts)

        diff_lowb_nii = nb.Nifti1Image(
            orig_lowb_nii.get_fdata() - denoised_lowb_nii.get_fdata(),
            affine=denoised_lowb_nii.affine,
        )
        diff_highb_nii = nb.Nifti1Image(
            orig_highb_nii.get_fdata() - denoised_highb_nii.get_fdata(),
            affine=denoised_highb_nii.affine,
        )

        # Call composer
        compose_view(
            plot_denoise(
                denoised_lowb_nii,
                denoised_highb_nii,
                "moving-image",
                estimate_brightness=True,
                cuts=cuts,
                label="De-Gibbs",
                lowb_contour=None,
                highb_contour=None,
                compress=False,
            ),
            plot_denoise(
                diff_lowb_nii,
                diff_highb_nii,
                "fixed-image",
                estimate_brightness=True,
                cuts=cuts,
                label="Estimated Ringing",
                lowb_contour=None,
                highb_contour=None,
                compress=False,
            ),
            out_file=self._out_report,
        )

        self._calculate_nmse(input_dwi, denoised_nii)


class _TORTOISEConvertInputSpec(BaseInterfaceInputSpec):
    bval_file = File(exists=True, mandatory=True, copyfile=True)
    bvec_file = File(exists=True, mandatory=True, copyfile=True)
    dwi_file = File(exists=True, mandatory=True)
    mask_file = File(exists=True, mandatory=True)


class _TORTOISEConvertOutputSpec(TraitedSpec):
    dwi_file = File(exists=True)
    mask_file = File(exists=True)
    bmtxt_file = File(exists=True)


class TORTOISEConvert(SimpleInterface):
    input_spec = _TORTOISEConvertInputSpec
    output_spec = _TORTOISEConvertOutputSpec

    def _run_interface(self, runtime):
        """Convert gzipped niftis and bval/bvec into TORTOISE format."""
        dwi_file = fname_presuffix(
            self.inputs.dwi_file, newpath=runtime.cwd, use_ext=False, suffix=".nii"
        )
        dwi_img = nim.load_img(self.inputs.dwi_file, dtype="float32")
        dwi_img.set_data_dtype("float32")
        dwi_img.to_filename(dwi_file)
        bmtxt_file = make_bmat_file(self.inputs.bval_file, self.inputs.bvec_file)

        if isdefined(self.inputs.mask_file):
            mask_file = fname_presuffix(
                self.inputs.mask_file, newpath=runtime.cwd, use_ext=False, suffix=".nii"
            )
            mask_img = nim.load_img(self.inputs.mask_file, dtype="float32")
            mask_img.set_data_dtype("float32")
            mask_img.to_filename(mask_file)
            self._results["mask_file"] = mask_file

        self._results["dwi_file"] = dwi_file
        self._results["bmtxt_file"] = bmtxt_file

        return runtime


class TORTOISEReconCommandLine(TORTOISECommandLine):
    _link_me = ["bmtxt_file"]

    # Most TORTOISE commandline programs don't offer an option for
    # what the output file should be called. The input file
    def _list_outputs(self):

        # If this is a special case where in_file is not defined and
        # there is no _suffix_map, do the normal version
        if not hasattr(self.inputs, "in_file"):
            raise Exception("TORTOISEReconCommandLine requires an in_file")

        outputs = self.output_spec().get()
        if not self._suffix_map:
            raise Exception("Compute classes need to have a _suffix_map")

        for trait_name, suffix in self._suffix_map.items():
            new_fname = op.basename(self.inputs.in_file.replace(".nii", suffix + ".nii"))
            if op.exists(new_fname):
                outputs[trait_name] = op.abspath(new_fname)
        return outputs

    def _format_arg(self, name, spec, value):
        if not hasattr(self, "_link_me"):
            raise Exception
        if name in self._link_me:
            return ""
        return super(TORTOISEReconCommandLine, self)._format_arg(name, spec, value)


class _TORTOISEEstimatorInputSpec(TORTOISEInputSpec):
    in_file = File(
        exists=False,
        mandatory=True,
        argstr="--input %s",
        desc="Full path to the input NIFTI DWI",
        copyfile=False,
    )
    bmtxt_file = File(
        exists=True, mandatory=True, desc="Full path to the input bmtxt file", copyfile=False
    )
    mask = File(exists=True, argstr="--mask %s", desc="Full path to the mask NIFTI image")
    bval_cutoff = traits.CInt(
        argstr="--bval_cutoff %d",
        desc="Maximum b-value volumes to use for tensor fitting. (Default: use all volumes)",
    )
    inclusion_file = File(exists=True, argstr="--inclusion %s")
    voxelwise_bmat_file = File(
        exists=True, desc="Use voxelwise Bmatrices for gradient non-linearity correction"
    )


class _EstimateTensorInputSpec(_TORTOISEEstimatorInputSpec):
    reg_mode = traits.Enum(
        "WLLS",
        "NLLS",
        "RESTORE",
        "DIAG",
        "N2",
        "NT2",
        argstr="--reg_mode %s",
        usedefault=True,
        desc="Regression mode. WLLS: Weighted linear least squares, "
        "NLLS: Nonlinear least squares, "
        "RESTORE: Robust NLLS, "
        "DIAG: Diagonal Only NLLS, "
        "N2: Full diffusion tensor + free water NLLS, "
        "NT2: One full parenchymal diffusion tensor + one full flow tensor",
    )
    free_water_diffusivity = traits.CInt(
        default_value=3000,
        argstr="--free_water_diffusivity %d",
        desc="Free water diffusivity in (mu m)^2/s for N2 fitting.",
    )
    write_cs = traits.Bool(
        default_value=True,
        usedefault=True,
        argstr="--write_CS %d",
        desc="Write the Chi-squred image?",
    )
    noise_file = File(
        exists=True,
        copyfile=False,
        desc="Use this image for weigthing and correction of interpolation artifacts.",
    )


class _EstimateTensorOutputSpec(TraitedSpec):
    dt_file = File(exists=True)
    am_file = File(exists=True)
    cs_file = File(exists=True)


class EstimateTensor(TORTOISEReconCommandLine):
    input_spec = _EstimateTensorInputSpec
    output_spec = _EstimateTensorOutputSpec
    _cmd = "EstimateTensor"
    _suffix_map = {"dt_file": "_L1_DT", "am_file": "_L1_AM"}
    _link_me = [
        "bmtxt",
    ]

    def _format_arg(self, name, spec, value):
        """Trick to get noise image or voxelwise bmat symlinked without an arg"""
        if name == "noise_file":
            return "--use_noise 1"
        if name == "voxelwise_bmat_file":
            return "--use_voxelwise_bmat 1"
        return super(EstimateTensor, self)._format_arg(name, spec, value)


class _TensorMapInputSpec(TORTOISEInputSpec):
    in_file = File(exists=True, mandatory=True, argstr="%s", position=1, copyfile=True)
    am_file = File(exists=True, copyfile=False)


class _TensorMapCmdline(TORTOISEReconCommandLine):
    _link_me = ["am_file"]


class _ComputeFAMapInputSpec(_TensorMapInputSpec):
    filter_outliers = traits.Bool(True, usedefault=True, argstr="%d", position=2)


class _ComputeFAMapOutputSpec(TraitedSpec):
    fa_file = File(exists=True)


class ComputeFAMap(_TensorMapCmdline):
    input_spec = _ComputeFAMapInputSpec
    output_spec = _ComputeFAMapOutputSpec
    _cmd = "ComputeFAMap"
    _suffix_map = {"fa_file": "_FA"}


class _ComputeRDMapOutputSpec(TraitedSpec):
    rd_file = File(exists=True)


class ComputeRDMap(_TensorMapCmdline):
    input_spec = _TensorMapInputSpec
    output_spec = _ComputeRDMapOutputSpec
    _cmd = "ComputeRDMap"
    _suffix_map = {"rd_file": "_RD"}


class _ComputeADMapOutputSpec(TraitedSpec):
    ad_file = File(exists=True)


class ComputeADMap(_TensorMapCmdline):
    input_spec = _TensorMapInputSpec
    output_spec = _ComputeADMapOutputSpec
    _cmd = "ComputeADMap"
    _suffix_map = {"ad_file": "_AD"}


class _ComputeLIMapOutputSpec(TraitedSpec):
    li_file = File(exists=True)


class ComputeLIMap(_TensorMapCmdline):
    input_spec = _TensorMapInputSpec
    output_spec = _ComputeLIMapOutputSpec
    _cmd = "ComputeLIMap"
    _suffix_map = {"li_file": "_LI"}


class _EstimateMAPMRIInputSpec(_TORTOISEEstimatorInputSpec):
    dt_file = File(
        exists=True, argstr="--dti %s", requires=["a0_file"], desc="DTI image computed externally"
    )
    a0_file = File(exists=True, argstr="--A0 %s", desc="A0 image computed externally")
    map_order = traits.Int(
        default_value=4, usedefault=True, argstr="--map_order %d", desc="MAPMRI order"
    )
    big_delta = traits.CFloat(argstr="--big_delta %.7f", desc="Big Delta in seconds")
    small_delta = traits.CFloat(argstr="--small_delta %.7f", desc="Small Delta in seconds")


class _EstimateMAPMRIOutputSpec(TraitedSpec):
    coeffs_file = File(exists=True)
    uvec_file = File(exists=True)


class EstimateMAPMRI(TORTOISEReconCommandLine):
    input_spec = _EstimateMAPMRIInputSpec
    output_spec = _EstimateMAPMRIOutputSpec
    _cmd = "EstimateMAPMRI"
    _suffix_map = {"coeffs_file": "_mapmri", "uvec_file": "_uvec"}


class _ComputeMAPMRIInputSpec(TORTOISEInputSpec):
    in_file = File(
        exists=True,
        mandatory=True,
        argstr="%s",
        position=1,
        desc="_mapmri.nii file",
        copyfile=False,
    )
    uvec_file = File(exists=True, mandatory=True, argstr="%s", position=2, copyfile=False)


class _ComputeMAPMRI_PAOutputSpec(TraitedSpec):
    pa_file = File(exists=True)
    path_file = File(exists=True)


class ComputeMAPMRI_PA(TORTOISEReconCommandLine):
    input_spec = _ComputeMAPMRIInputSpec
    output_spec = _ComputeMAPMRI_PAOutputSpec
    _cmd = "ComputeMAPMRI_PA"
    _suffix_map = {"pa_file": "_PA", "path_file": "_PAth"}


class _ComputeMAPMRI_RTOPOutputSpec(TraitedSpec):
    rtop_file = File(exists=True)
    rtap_file = File(exists=True)
    rtpp_file = File(exists=True)


class ComputeMAPMRI_RTOP(TORTOISEReconCommandLine):
    input_spec = _ComputeMAPMRIInputSpec
    output_spec = _ComputeMAPMRI_RTOPOutputSpec
    _cmd = "ComputeMAPMRI_RTOP"
    _suffix_map = {"rtap_file": "_RTAP", "rtop_file": "_RTOP", "rtpp_file": "_RTPP"}


class _ComputeMAPMRI_NGOutputSpec(TraitedSpec):
    ng_file = File(exists=True)
    ngpar_file = File(exists=True)
    ngperp_file = File(exists=True)


class ComputeMAPMRI_NG(TORTOISEReconCommandLine):
    input_spec = _ComputeMAPMRIInputSpec
    output_spec = _ComputeMAPMRI_NGOutputSpec
    _cmd = "ComputeMAPMRI_NG"
    _suffix_map = {"ng_file": "_NG", "ngpar_file": "_NGpar", "ngperp_file": "_NGperp"}


def split_into_up_and_down_niis(
    dwi_files,
    bval_files,
    bvec_files,
    original_images,
    prefix,
    make_bmat=True,
    assignments_only=False,
):
    """Takes the concatenated output from pre_hmc_wf and split it into "up" and "down"
    decompressed nifti files with float32 datatypes."""
    group_names, group_assignments = get_distortion_grouping(original_images)

    if not len(set(group_names)) == 2 and not assignments_only:
        raise Exception("DRBUDDI requires exactly one blip up and one blip down")

    up_images = []
    up_bvals = []
    up_bvecs = []
    up_prefix = prefix + "_up_dwi"
    up_dwi_file = up_prefix + ".nii"
    up_bmat_file = up_prefix + ".bmtxt"
    down_images = []
    down_bvals = []
    down_bvecs = []
    down_prefix = prefix + "_down_dwi"
    down_dwi_file = down_prefix + ".nii"
    down_bmat_file = down_prefix + ".bmtxt"

    # We know up is first because we concatenated them ourselves
    up_group_name = group_assignments[0]
    blip_assignments = []
    for dwi_file, bval_file, bvec_file, distortion_group in zip(
        dwi_files, bval_files, bvec_files, group_assignments
    ):

        if distortion_group == up_group_name:
            up_images.append(dwi_file)
            up_bvals.append(bval_file)
            up_bvecs.append(bvec_file)
            blip_assignments.append("up")
        else:
            down_images.append(dwi_file)
            down_bvals.append(bval_file)
            down_bvecs.append(bvec_file)
            blip_assignments.append("down")

    if assignments_only:
        return blip_assignments

    # Write the 4d up image
    up_4d = nim.concat_imgs(up_images, dtype="float32", auto_resample=False)
    up_4d.set_data_dtype("float32")
    up_4d.to_filename(up_dwi_file)
    up_bval_file, up_bvec_file = write_concatenated_fsl_gradients(up_bvals, up_bvecs, up_prefix)

    # Write the 4d down image
    down_4d = nim.concat_imgs(down_images, dtype="float32", auto_resample=False)
    down_4d.set_data_dtype("float32")
    down_4d.to_filename(down_dwi_file)
    down_bval_file, down_bvec_file = write_concatenated_fsl_gradients(
        down_bvals, down_bvecs, down_prefix
    )

    # Send back FSL-style gradients
    if not make_bmat:
        return (
            blip_assignments,
            up_dwi_file,
            up_bval_file,
            up_bvec_file,
            down_dwi_file,
            down_bval_file,
            down_bvec_file,
        )

    # Convert to bmatrix text file
    make_bmat_file(up_bval_file, up_bvec_file)
    make_bmat_file(down_bval_file, down_bvec_file)

    return blip_assignments, up_dwi_file, up_bmat_file, down_dwi_file, down_bmat_file


def make_bmat_file(bvals, bvecs):
    pout = subprocess.run(["FSLBVecsToTORTOISEBmatrix", op.abspath(bvals), op.abspath(bvecs)])
    print(pout)
    return bvals.replace("bval", "bmtxt")


def generate_drbuddi_boilerplate(fieldmap_type, t2w_sdc, with_topup=False):
    """Generate boilerplate that describes how DRBUDDI is being used."""

    desc = ["\n\nDRBUDDI [@drbuddi], part of the TORTOISE [@tortoisev3] software package,"]
    if not with_topup:
        # Until now there will have been no description of the SDC procedure.
        # Add extra details about the input data.
        desc.append(
            "was used to perform susceptibility distortion correction. "
            "Data was collected with reversed phase-encode blips, resulting "
            "in pairs of images with distortions going in opposite directions."
        )
    else:
        desc += ["was used to perform a second stage of distortion correction."]

    # Describe what's going on
    if fieldmap_type == "epi":
        desc.append(
            "DRBUDDI used b=0 reference images with reversed "
            "phase encoding directions to estimate"
        )
    else:
        desc.append(
            "DRBUDDI used multiple motion-corrected DWI series acquired "
            "with opposite phase encoding "
            "directions. A b=0 image **and** the Fractional Anisotropy "
            "images from both phase encoding diesctions were used together in "
            "a multi-modal registration to estimate"
        )
    desc.append("the susceptibility-induced off-resonance field.")

    if t2w_sdc:
        desc.append("A T2-weighted image was included in the multimodal registration.")
    desc.append(
        "Signal intensity was adjusted "
        "in the final interpolated images using a method similar to LSR.\n\n"
    )
    return " ".join(desc)<|MERGE_RESOLUTION|>--- conflicted
+++ resolved
@@ -204,15 +204,6 @@
 
 
 class _DRBUDDIInputSpec(TORTOISEInputSpec):
-    num_threads = traits.Int(
-        desc="number of OMP threads",
-        argstr="--ncores %d",
-        help="Number of cores to use in the CPU version. The default is 50% of system cores.",
-<<<<<<< HEAD
-=======
-        nohash=True,
->>>>>>> eff0193b
-    )
     blip_up_image = File(
         exists=True,
         help="Full path to the input UP NIFTI file to be corrected.",
