#!/usr/bin/env python
# -*- coding: utf-8 -*-
# emacs: -*- mode: python; py-indent-offset: 4; indent-tabs-mode: nil -*-
# vi: set ft=python sts=4 ts=4 sw=4 et:
"""
Interfaces to deal with the various types of fieldmap sources

    .. testsetup::

        >>> tmpdir = getfixture('tmpdir')
        >>> tmp = tmpdir.chdir() # changing to a temporary directory
        >>> nb.Nifti1Image(np.zeros((90, 90, 60)), None, None).to_filename(
        ...     tmpdir.join('epi.nii.gz').strpath)


"""
import os.path as op
import json
from collections import defaultdict
import numpy as np
import nibabel as nb
from nipype import logging
from nipype.utils.filemanip import fname_presuffix, split_filename
from nipype.interfaces.base import (
    BaseInterfaceInputSpec, TraitedSpec, File, isdefined, traits,
    SimpleInterface, InputMultiObject, OutputMultiObject)
from .images import to_lps
from .reports import topup_selection_to_report
from nilearn.image import load_img, index_img, concat_imgs, iter_img

LOGGER = logging.getLogger('nipype.interface')
CRITICAL_KEYS = ["PhaseEncodingDirection", "TotalReadoutTime", "EffectiveEchoSpacing"]


class B0RPEFieldmapInputSpec(BaseInterfaceInputSpec):
    b0_file = InputMultiObject(File(exists=True))
    output_3d_images = traits.Bool(False, usedefault=True)
    max_num_b0s = traits.Int(3, usedefault=True)
    orientation = traits.Enum('LPS', 'LAS', default='LPS', usedefault=True)
    b0_threshold = traits.Int(100, usedefault=True)


class B0RPEFieldmapOutputSpec(TraitedSpec):
    fmap_file = OutputMultiObject(File(exists=True))
    fmap_info = OutputMultiObject(File(exists=True))
    fmap_report = traits.Str()


class B0RPEFieldmap(SimpleInterface):
    """Prepares b=0 EPI fieldmaps to be used for distortion correction.
    Some siemens scanners are unable to make a b=0 image by itself, and will produce
    a dwi series (with bvals and bvecs). This interface removes the b>0 volumes and
    writes the b=0 images in the resuested orientation (LAS+ for FSL, or LPS+ for
    everything else).

    **Inputs**
        b0_file: str
            List of paths to b=0 epi fieldmaps in fmaps/ or an RPE series in dwi/
        output_3d_images: bool
            Write outputs as multiple 3d images
        max_num_b0s: int
            Include a maximum number of b=0 images in the outputs
        orientation: str
            Write the outputs in either 'LAS' or 'LPS' orientation

    """
    input_spec = B0RPEFieldmapInputSpec
    output_spec = B0RPEFieldmapOutputSpec

    def _run_interface(self, runtime):

        # Get b=0 images from all the inputs
        b0_series, b0_indices, original_files = load_epi_dwi_fieldmaps(
            self.inputs.b0_file, self.inputs.b0_threshold)

        # Only get the requested number of images
        _, fmap_imain, fmap_report = topup_inputs_from_4d_file(
            b0_series, b0_indices, original_files, image_source="EPI fieldmap",
            max_per_spec=self.inputs.max_num_b0s)
        LOGGER.info(fmap_report)

        # Get b=0 images and metadata from all the input images
        b0_fieldmap_metadata = []
<<<<<<< HEAD
        for image_path in self.inputs.b0_file:
            image, meta = _get_b0s_and_metadata(image_path, self.inputs.orientation,
                                                self.inputs.b0_threshold)
            b0_fieldmap_imagedata.append(image)
            b0_fieldmap_metadata.append(meta)

        # Merge all the images from all the inputs into a single b=0 time series
        merged_b0s = concat_imgs(b0_fieldmap_imagedata, auto_resample=True)
        # Select a fixed number of images from the concatenated images
        merged_b0_data = merged_b0s.get_data()
        num_b0s = 1 if merged_b0_data.ndim < 4 else merged_b0_data.shape[3]
        if num_b0s > self.inputs.max_num_b0s:
            mask_indices = np.linspace(0, num_b0s-1, num=self.inputs.max_num_b0s,
                                       endpoint=True, dtype=np.int)
            merged_b0s = nb.Nifti1Image(merged_b0_data[:, :, :, mask_indices],
                                        affine=merged_b0s.affine,
                                        header=merged_b0s.header)
=======
        for image_path in set(original_files):
            pth, fname, _ = split_filename(image_path)
            original_json = op.join(pth, fname) + ".json"
            b0_fieldmap_metadata.append(original_json)
>>>>>>> 39fbd870

        # Warn the user if the metadata does not match
        merged_metadata = _merge_metadata(b0_fieldmap_metadata)

        # Output just one 3/4d image and a sidecar
        if not self.inputs.output_3d_images:
            # Save the conformed fmap
            output_fmap = fname_presuffix(self.inputs.b0_file[0], suffix="conform",
                                          newpath=runtime.cwd)
            output_json = fname_presuffix(output_fmap, use_ext=False, suffix=".json")
            merged_b0s.to_filename(output_fmap)
            with open(output_json, "w") as sidecar:
                json.dump(merged_metadata, sidecar)
            self._results['fmap_file'] = output_fmap
            self._results['fmap_info'] = output_json
            return runtime

        image_list = []
        json_list = []
        oriented_b0_imgs = to_lps(b0_series, tuple(self.inputs.orientation))
        for imgnum, img in enumerate(iter_img(oriented_b0_imgs)):

            # Save the conformed fmap and metadata
            output_fmap = fname_presuffix(self.inputs.b0_file[0],
                                          suffix="%s_%03d" % (self.inputs.orientation, imgnum),
                                          newpath=runtime.cwd)
            output_json = fname_presuffix(output_fmap, use_ext=False, suffix=".json")
            with open(output_json, "w") as sidecar:
                json.dump(merged_metadata, sidecar)
            img.to_filename(output_fmap)

            # Append to lists
            image_list.append(output_fmap)
            json_list.append(output_json)

        self._results['fmap_file'] = image_list
        self._results['fmap_info'] = json_list
        return runtime


def _merge_metadata(metadatas):
    # Combine metadata from merged b=0 images
    if not metadatas:
        return {}

    merged_metadata = metadatas[0]
    for next_metadata in metadatas[1:]:
        for critical_key in CRITICAL_KEYS:
            current_value = merged_metadata.get(critical_key)
            next_value = next_metadata.get(critical_key)
            if not current_value == next_value:
                LOGGER.warning("%s inconsistent in fieldmaps: %s, %s", critical_key,
                               str(current_value), str(next_value))
    return merged_metadata


class FieldEnhanceInputSpec(BaseInterfaceInputSpec):
    in_file = File(exists=True, mandatory=True, desc='input fieldmap')
    in_mask = File(exists=True, desc='brain mask')
    in_magnitude = File(exists=True, desc='input magnitude')
    unwrap = traits.Bool(False, usedefault=True, desc='run phase unwrap')
    despike = traits.Bool(True, usedefault=True, desc='run despike filter')
    bspline_smooth = traits.Bool(True, usedefault=True, desc='run 3D bspline smoother')
    mask_erode = traits.Int(1, usedefault=True, desc='mask erosion iterations')
    despike_threshold = traits.Float(0.2, usedefault=True, desc='mask erosion iterations')
    num_threads = traits.Int(1, usedefault=True, nohash=True, desc='number of jobs')


class FieldEnhanceOutputSpec(TraitedSpec):
    out_file = File(desc='the output fieldmap')
    out_unwrapped = File(desc='unwrapped fieldmap')


class FieldEnhance(SimpleInterface):
    """
    The FieldEnhance interface wraps a workflow to massage the input fieldmap
    and return it masked, despiked, etc.
    """
    input_spec = FieldEnhanceInputSpec
    output_spec = FieldEnhanceOutputSpec

    def _run_interface(self, runtime):
        from scipy import ndimage as sim

        fmap_nii = nb.load(self.inputs.in_file)
        data = np.squeeze(fmap_nii.get_data().astype(np.float32))

        # Despike / denoise (no-mask)
        if self.inputs.despike:
            data = _despike2d(data, self.inputs.despike_threshold)

        mask = None
        if isdefined(self.inputs.in_mask):
            masknii = nb.load(self.inputs.in_mask)
            mask = masknii.get_data().astype(np.uint8)

            # Dilate mask
            if self.inputs.mask_erode > 0:
                struc = sim.iterate_structure(sim.generate_binary_structure(3, 2), 1)
                mask = sim.binary_erosion(
                    mask, struc,
                    iterations=self.inputs.mask_erode
                ).astype(np.uint8)  # pylint: disable=no-member

        self._results['out_file'] = fname_presuffix(
            self.inputs.in_file, suffix='_enh', newpath=runtime.cwd)
        datanii = nb.Nifti1Image(data, fmap_nii.affine, fmap_nii.header)

        if self.inputs.unwrap:
            data = _unwrap(data, self.inputs.in_magnitude, mask)
            self._results['out_unwrapped'] = fname_presuffix(
                self.inputs.in_file, suffix='_unwrap', newpath=runtime.cwd)
            nb.Nifti1Image(data, fmap_nii.affine, fmap_nii.header).to_filename(
                self._results['out_unwrapped'])

        if not self.inputs.bspline_smooth:
            datanii.to_filename(self._results['out_file'])
            return runtime
        else:
            from ..utils import bspline as fbsp
            from statsmodels.robust.scale import mad

            # Fit BSplines (coarse)
            bspobj = fbsp.BSplineFieldmap(datanii, weights=mask,
                                          njobs=self.inputs.num_threads)
            bspobj.fit()
            smoothed1 = bspobj.get_smoothed()

            # Manipulate the difference map
            diffmap = data - smoothed1.get_data()
            sderror = mad(diffmap[mask > 0])
            LOGGER.info('SD of error after B-Spline fitting is %f', sderror)
            errormask = np.zeros_like(diffmap)
            errormask[np.abs(diffmap) > (10 * sderror)] = 1
            errormask *= mask

            nslices = 0
            try:
                errorslice = np.squeeze(np.argwhere(errormask.sum(0).sum(0) > 0))
                nslices = errorslice[-1] - errorslice[0]
            except IndexError:  # mask is empty, do not refine
                pass

            if nslices > 1:
                diffmapmsk = mask[..., errorslice[0]:errorslice[-1]]
                diffmapnii = nb.Nifti1Image(
                    diffmap[..., errorslice[0]:errorslice[-1]] * diffmapmsk,
                    datanii.affine, datanii.header)

                bspobj2 = fbsp.BSplineFieldmap(diffmapnii, knots_zooms=[24., 24., 4.],
                                               njobs=self.inputs.num_threads)
                bspobj2.fit()
                smoothed2 = bspobj2.get_smoothed().get_data()

                final = smoothed1.get_data().copy()
                final[..., errorslice[0]:errorslice[-1]] += smoothed2
            else:
                final = smoothed1.get_data()

            nb.Nifti1Image(final, datanii.affine, datanii.header).to_filename(
                self._results['out_file'])

        return runtime


class FieldToRadSInputSpec(BaseInterfaceInputSpec):
    in_file = File(exists=True, mandatory=True, desc='input fieldmap')
    fmap_range = traits.Float(desc='range of input field map')


class FieldToRadSOutputSpec(TraitedSpec):
    out_file = File(desc='the output fieldmap')
    fmap_range = traits.Float(desc='range of input field map')


class FieldToRadS(SimpleInterface):
    """
    The FieldToRadS converts from arbitrary units to rad/s
    """
    input_spec = FieldToRadSInputSpec
    output_spec = FieldToRadSOutputSpec

    def _run_interface(self, runtime):
        fmap_range = None
        if isdefined(self.inputs.fmap_range):
            fmap_range = self.inputs.fmap_range
        self._results['out_file'], self._results['fmap_range'] = _torads(
            self.inputs.in_file, fmap_range, newpath=runtime.cwd)
        return runtime


class FieldToHzInputSpec(BaseInterfaceInputSpec):
    in_file = File(exists=True, mandatory=True, desc='input fieldmap')
    range_hz = traits.Float(mandatory=True, desc='range of input field map')


class FieldToHzOutputSpec(TraitedSpec):
    out_file = File(desc='the output fieldmap')


class FieldToHz(SimpleInterface):
    """
    The FieldToHz converts from arbitrary units to Hz
    """
    input_spec = FieldToHzInputSpec
    output_spec = FieldToHzOutputSpec

    def _run_interface(self, runtime):
        self._results['out_file'] = _tohz(
            self.inputs.in_file, self.inputs.range_hz, newpath=runtime.cwd)
        return runtime


class Phasediff2FieldmapInputSpec(BaseInterfaceInputSpec):
    in_file = File(exists=True, mandatory=True, desc='input fieldmap')
    metadata = traits.Dict(mandatory=True, desc='BIDS metadata dictionary')


class Phasediff2FieldmapOutputSpec(TraitedSpec):
    out_file = File(desc='the output fieldmap')


class Phasediff2Fieldmap(SimpleInterface):
    """
    Convert a phase difference map into a fieldmap in Hz
    """
    input_spec = Phasediff2FieldmapInputSpec
    output_spec = Phasediff2FieldmapOutputSpec

    def _run_interface(self, runtime):
        self._results['out_file'] = phdiff2fmap(
            self.inputs.in_file,
            _delta_te(self.inputs.metadata),
            newpath=runtime.cwd)
        return runtime


class Phases2FieldmapInputSpec(BaseInterfaceInputSpec):
    phase_files = InputMultiObject(
        File(exists=True), mandatory=True, desc='list of phase1, phase2 files')
    metadatas = traits.List(
        traits.Dict, mandatory=True, desc='list of phase1, phase2 metadata dicts')


class Phases2FieldmapOutputSpec(TraitedSpec):
    out_file = File(desc='the output fieldmap')
    phasediff_metadata = traits.Dict(desc='the phasediff metadata')


class Phases2Fieldmap(SimpleInterface):
    """
    Convert a phase1, phase2 into a difference map
    """
    input_spec = Phases2FieldmapInputSpec
    output_spec = Phases2FieldmapOutputSpec

    def _run_interface(self, runtime):
        # Get the echo times
        fmap_file, merged_metadata = phases2fmap(self.inputs.phase_files, self.inputs.metadatas,
                                                 newpath=runtime.cwd)
        self._results['phasediff_metadata'] = merged_metadata
        self._results['out_file'] = fmap_file
        return runtime


def phases2fmap(phase_files, metadatas, newpath=None):
    """Calculates a phasediff from two phase images. Assumes monopolar
    readout. """
    import numpy as np
    import nibabel as nb
    from nipype.utils.filemanip import fname_presuffix
    from copy import deepcopy

    phasediff_file = fname_presuffix(phase_files[0], suffix='_phasediff', newpath=newpath)
    echo_times = [meta.get("EchoTime") for meta in metadatas]
    if None in echo_times or echo_times[0] == echo_times[1]:
        raise RuntimeError()
    # Determine the order of subtraction
    short_echo_index = echo_times.index(min(echo_times))
    long_echo_index = echo_times.index(max(echo_times))

    short_phase_image = phase_files[short_echo_index]
    long_phase_image = phase_files[long_echo_index]

    image0 = nb.load(short_phase_image)
    phase0 = image0.get_fdata()
    image1 = nb.load(long_phase_image)
    phase1 = image1.get_fdata()

    def rescale_image(img):
        if np.any(img < -128):
            # This happens sometimes on 7T fieldmaps
            LOGGER.info("Found negative values in phase image: rescaling")
            imax = img.max()
            imin = img.min()
            scaled = 2 * ((img - imin) / (imax - imin) - 0.5)
            return np.pi * scaled
        mask = img > 0
        imax = img.max()
        imin = img.min()
        max_check = imax - 4096
        if np.abs(max_check) > 10 or np.abs(imin) > 10:
            LOGGER.warning("Phase image may be scaled incorrectly: check results")
        return mask * (img / 2048 * np.pi - np.pi)

    # Calculate fieldmaps
    rad0 = rescale_image(phase0)
    rad1 = rescale_image(phase1)
    a = np.cos(rad0)
    b = np.sin(rad0)
    c = np.cos(rad1)
    d = np.sin(rad1)
    fmap = -np.arctan2(b * c - a * d, a * c + b * d)

    phasediff_nii = nb.Nifti1Image(fmap, image0.affine)
    phasediff_nii.set_data_dtype(np.float32)
    phasediff_nii.to_filename(phasediff_file)

    merged_metadata = deepcopy(metadatas[0])
    del merged_metadata['EchoTime']
    merged_metadata['EchoTime1'] = float(echo_times[short_echo_index])
    merged_metadata['EchoTime2'] = float(echo_times[long_echo_index])

    return phasediff_file, merged_metadata


def _despike2d(data, thres, neigh=None):
    """
    despiking as done in FSL fugue
    """

    if neigh is None:
        neigh = [-1, 0, 1]
    nslices = data.shape[-1]

    for k in range(nslices):
        data2d = data[..., k]

        for i in range(data2d.shape[0]):
            for j in range(data2d.shape[1]):
                vals = []
                thisval = data2d[i, j]
                for ii in neigh:
                    for jj in neigh:
                        try:
                            vals.append(data2d[i + ii, j + jj])
                        except IndexError:
                            pass
                vals = np.array(vals)
                patch_range = vals.max() - vals.min()
                patch_med = np.median(vals)

                if (patch_range > 1e-6 and
                        (abs(thisval - patch_med) / patch_range) > thres):
                    data[i, j, k] = patch_med
    return data


def _unwrap(fmap_data, mag_file, mask=None):
    from math import pi
    from nipype.interfaces.fsl import PRELUDE
    magnii = nb.load(mag_file)

    if mask is None:
        mask = np.ones_like(fmap_data, dtype=np.uint8)

    fmapmax = max(abs(fmap_data[mask > 0].min()), fmap_data[mask > 0].max())
    fmap_data *= pi / fmapmax

    nb.Nifti1Image(fmap_data, magnii.affine).to_filename('fmap_rad.nii.gz')
    nb.Nifti1Image(mask, magnii.affine).to_filename('fmap_mask.nii.gz')
    nb.Nifti1Image(magnii.get_data(), magnii.affine).to_filename('fmap_mag.nii.gz')

    # Run prelude
    res = PRELUDE(phase_file='fmap_rad.nii.gz',
                  magnitude_file='fmap_mag.nii.gz',
                  mask_file='fmap_mask.nii.gz').run()

    unwrapped = nb.load(res.outputs.unwrapped_phase_file).get_data() * (fmapmax / pi)
    return unwrapped


def get_ees(in_meta, in_file=None):
    """
    Calculate the *effective echo spacing* :math:`t_\\text{ees}`
    for an input :abbr:`EPI (echo-planar imaging)` scan.


    There are several procedures to calculate the effective
    echo spacing. The basic one is that an ``EffectiveEchoSpacing``
    field is set in the JSON sidecar. The following examples
    use an ``'epi.nii.gz'`` file-stub which has 90 pixels in the
    j-axis encoding direction.

    >>> meta = {'EffectiveEchoSpacing': 0.00059,
    ...         'PhaseEncodingDirection': 'j-'}
    >>> get_ees(meta)
    0.00059

    If the *total readout time* :math:`T_\\text{ro}` (``TotalReadoutTime``
    BIDS field) is provided, then the effective echo spacing can be
    calculated reading the number of voxels :math:`N_\\text{PE}` along the
    readout direction and the parallel acceleration
    factor of the EPI

      .. math ::

           =  T_\\text{ro} \\,  (N_\\text{PE} / f_\\text{acc} - 1)^{-1}

    where :math:`N_y` is the number of pixels along the phase-encoding direction
    :math:`y`, and :math:`f_\\text{acc}` is the parallel imaging acceleration factor
    (:abbr:`GRAPPA (GeneRalized Autocalibrating Partial Parallel Acquisition)`,
    :abbr:`ARC (Autocalibrating Reconstruction for Cartesian imaging)`, etc.).

    >>> meta = {'TotalReadoutTime': 0.02596,
    ...         'PhaseEncodingDirection': 'j-',
    ...         'ParallelReductionFactorInPlane': 2}
    >>> get_ees(meta, in_file='epi.nii.gz')
    0.00059

    Some vendors, like Philips, store different parameter names
    (see http://dbic.dartmouth.edu/pipermail/mrusers/attachments/\
20141112/eb1d20e6/attachment.pdf):

    >>> meta = {'WaterFatShift': 8.129,
    ...         'MagneticFieldStrength': 3,
    ...         'PhaseEncodingDirection': 'j-',
    ...         'ParallelReductionFactorInPlane': 2}
    >>> get_ees(meta, in_file='epi.nii.gz')
    0.00041602630141921826

    """

    import nibabel as nb
    from qsiprep.interfaces.fmap import _get_pe_index

    # Use case 1: EES is defined
    ees = in_meta.get('EffectiveEchoSpacing', None)
    if ees is not None:
        return ees

    # All other cases require the parallel acc and npe (N vox in PE dir)
    acc = float(in_meta.get('ParallelReductionFactorInPlane', 1.0))
    npe = nb.load(in_file).shape[_get_pe_index(in_meta)]
    etl = npe // acc

    # Use case 2: TRT is defined
    trt = in_meta.get('TotalReadoutTime', None)
    if trt is not None:
        return trt / (etl - 1)

    # Use case 3 (philips scans)
    wfs = in_meta.get('WaterFatShift', None)
    if wfs is not None:
        fstrength = in_meta['MagneticFieldStrength']
        wfd_ppm = 3.4  # water-fat diff in ppm
        g_ratio_mhz_t = 42.57  # gyromagnetic ratio for proton (1H) in MHz/T
        wfs_hz = fstrength * wfd_ppm * g_ratio_mhz_t
        return wfs / (wfs_hz * etl)

    raise ValueError('Unknown effective echo-spacing specification')


def get_trt(in_meta, in_file=None):
    """
    Calculate the *total readout time* for an input
    :abbr:`EPI (echo-planar imaging)` scan.


    There are several procedures to calculate the total
    readout time. The basic one is that a ``TotalReadoutTime``
    field is set in the JSON sidecar. The following examples
    use an ``'epi.nii.gz'`` file-stub which has 90 pixels in the
    j-axis encoding direction.

    >>> meta = {'TotalReadoutTime': 0.02596}
    >>> get_trt(meta)
    0.02596

    If the *effective echo spacing* :math:`t_\\text{ees}`
    (``EffectiveEchoSpacing`` BIDS field) is provided, then the
    total readout time can be calculated reading the number
    of voxels along the readout direction :math:`T_\\text{ro}`
    and the parallel acceleration factor of the EPI :math:`f_\\text{acc}`.

      .. math ::

          T_\\text{ro} = t_\\text{ees} \\, (N_\\text{PE} / f_\\text{acc} - 1)

    >>> meta = {'EffectiveEchoSpacing': 0.00059,
    ...         'PhaseEncodingDirection': 'j-',
    ...         'ParallelReductionFactorInPlane': 2}
    >>> get_trt(meta, in_file='epi.nii.gz')
    0.02596

    Some vendors, like Philips, store different parameter names:

    >>> meta = {'WaterFatShift': 8.129,
    ...         'MagneticFieldStrength': 3,
    ...         'PhaseEncodingDirection': 'j-',
    ...         'ParallelReductionFactorInPlane': 2}
    >>> get_trt(meta, in_file='epi.nii.gz')
    0.018721183563864822

    """

    # Use case 1: TRT is defined
    trt = in_meta.get('TotalReadoutTime', None)
    if trt is not None:
        return trt

    # All other cases require the parallel acc and npe (N vox in PE dir)
    acc = float(in_meta.get('ParallelReductionFactorInPlane', 1.0))
    npe = nb.load(in_file).shape[_get_pe_index(in_meta)]
    etl = npe // acc

    # Use case 2: TRT is defined
    ees = in_meta.get('EffectiveEchoSpacing', None)
    if ees is not None:
        return ees * (etl - 1)

    # Use case 3 (philips scans)
    wfs = in_meta.get('WaterFatShift', None)
    if wfs is not None:
        fstrength = in_meta['MagneticFieldStrength']
        wfd_ppm = 3.4  # water-fat diff in ppm
        g_ratio_mhz_t = 42.57  # gyromagnetic ratio for proton (1H) in MHz/T
        wfs_hz = fstrength * wfd_ppm * g_ratio_mhz_t
        return wfs / wfs_hz

    raise ValueError('Unknown total-readout time specification')


def _get_pe_index(meta):
    pe = meta['PhaseEncodingDirection']
    try:
        return {'i': 0, 'j': 1, 'k': 2}[pe[0]]
    except KeyError:
        raise RuntimeError('"%s" is an invalid PE string' % pe)


def _torads(in_file, fmap_range=None, newpath=None):
    """
    Convert a field map to rad/s units

    If fmap_range is None, the range of the fieldmap
    will be automatically calculated.

    Use fmap_range=0.5 to convert from Hz to rad/s
    """
    from math import pi
    import nibabel as nb
    from nipype.utils.filemanip import fname_presuffix

    out_file = fname_presuffix(in_file, suffix='_rad', newpath=newpath)
    fmapnii = nb.load(in_file)
    fmapdata = fmapnii.get_data()

    if fmap_range is None:
        fmap_range = max(abs(fmapdata.min()), fmapdata.max())
    fmapdata = fmapdata * (pi / fmap_range)
    out_img = nb.Nifti1Image(fmapdata, fmapnii.affine, fmapnii.header)
    out_img.set_data_dtype('float32')
    out_img.to_filename(out_file)
    return out_file, fmap_range


def _tohz(in_file, range_hz, newpath=None):
    """Convert a field map to Hz units"""
    from math import pi
    import nibabel as nb
    from nipype.utils.filemanip import fname_presuffix

    out_file = fname_presuffix(in_file, suffix='_hz', newpath=newpath)
    fmapnii = nb.load(in_file)
    fmapdata = fmapnii.get_data()
    fmapdata = fmapdata * (range_hz / pi)
    out_img = nb.Nifti1Image(fmapdata, fmapnii.affine, fmapnii.header)
    out_img.set_data_dtype('float32')
    out_img.to_filename(out_file)
    return out_file


def phdiff2fmap(in_file, delta_te, newpath=None):
    r"""
    Converts the input phase-difference map into a fieldmap in Hz,
    using the eq. (1) of [Hutton2002]_:

    .. math::

        \Delta B_0 (\text{T}^{-1}) = \frac{\Delta \Theta}{2\pi\gamma \Delta\text{TE}}


    In this case, we do not take into account the gyromagnetic ratio of the
    proton (:math:`\gamma`), since it will be applied inside TOPUP:

    .. math::

        \Delta B_0 (\text{Hz}) = \frac{\Delta \Theta}{2\pi \Delta\text{TE}}

    """
    import math
    import numpy as np
    import nibabel as nb
    from nipype.utils.filemanip import fname_presuffix
    #  GYROMAG_RATIO_H_PROTON_MHZ = 42.576

    out_file = fname_presuffix(in_file, suffix='_fmap', newpath=newpath)
    image = nb.load(in_file)
    data = (image.get_data().astype(np.float32) / (2. * math.pi * delta_te))
    nii = nb.Nifti1Image(data, image.affine, image.header)
    nii.set_data_dtype(np.float32)
    nii.to_filename(out_file)
    return out_file


def _delta_te(in_values, te1=None, te2=None):
    """Read :math:`\Delta_\text{TE}` from BIDS metadata dict"""
    if isinstance(in_values, float):
        te2 = in_values
        te1 = 0.

    if isinstance(in_values, dict):
        te1 = in_values.get('EchoTime1')
        te2 = in_values.get('EchoTime2')

        if not all((te1, te2)):
            te2 = in_values.get('EchoTimeDifference')
            te1 = 0

    if isinstance(in_values, list):
        te2, te1 = in_values
        if isinstance(te1, list):
            te1 = te1[1]
        if isinstance(te2, list):
            te2 = te2[1]

    # For convienience if both are missing we should give one error about them
    if te1 is None and te2 is None:
        raise RuntimeError('EchoTime1 and EchoTime2 metadata fields not found. '
                           'Please consult the BIDS specification.')
    if te1 is None:
        raise RuntimeError(
            'EchoTime1 metadata field not found. Please consult the BIDS specification.')
    if te2 is None:
        raise RuntimeError(
            'EchoTime2 metadata field not found. Please consult the BIDS specification.')

    return abs(float(te2) - float(te1))


def epi_fieldmap_images_for_topup():
    pass


def read_nifti_sidecar(json_file):
    if not json_file.endswith(".json"):
        json_file = fname_presuffix(json_file, suffix='.json', use_ext=False)
        if not op.exists(json_file):
            raise Exception("No corresponding json file found")

    with open(json_file, "r") as f:
        metadata = json.load(f)
    pe_dir = metadata['PhaseEncodingDirection']
    slice_times = metadata.get("SliceTiming")
    trt = metadata.get("TotalReadoutTime")
    if trt is None:
        pass
    return {"PhaseEncodingDirection": pe_dir,
            "SliceTiming": slice_times,
            "TotalReadoutTime": trt}


acqp_lines = {
    "i": '1 0 0 %.6f',
    "j": '0 1 0 %.6f',
    "k": '0 0 1 %.6f',
    "i-": '-1 0 0 %.6f',
    "j-": '0 -1 0 %.6f',
    "k-": '0 0 -1 %.6f'}


def get_topup_inputs_from(dwi_file, bval_file, b0_threshold, topup_prefix,
                          bids_origin_files, rpe_files=None, max_per_spec=3):
    """Create a datain spec and a slspec from a concatenated dwi series.

    Create inputs for TOPUP that come from data in ``dwi/`` and epi fieldmaps in ``fmap/``.
    The ``nii_file`` input may be the result of concatenating a number of scans with different
    distortions present. The original source of each volume in ``nii_file`` is listed in
    ``bids_origin_files``.

    The strategy is to select ``max_per_spec`` b=0 images from each distortion group.
    Here, distortion group uses the FSL definition of a phase encoding direction and
    total readout time, as specified in the datain file used by TOPUP (i.e. "0 -1 0 0.087").


    Case: Two opposing PE direction dwi series
    ^^^^^^^^^^^^^^^^^^^^^^^^^^^^^^^^^^^^^^^^^^^

    For example if the following b=0 images are found at the following indices into
    ``nii_file``:

    ============ ============================= ==================
    Image Index  BIDS source file for a b=0    Distortion Group
    ------------ ----------------------------- ------------------
    0            sub-1_dir-AP_run-1_dwi.nii.gz ``0 -1 0 0.087``
    15           sub-1_dir-AP_run-1_dwi.nii.gz ``0 -1 0 0.087``
    30           sub-1_dir-AP_run-1_dwi.nii.gz ``0 -1 0 0.087``
    45           sub-1_dir-AP_run-1_dwi.nii.gz ``0 -1 0 0.087``
    60           sub-1_dir-AP_run-2_dwi.nii.gz ``0 -1 0 0.087``
    75           sub-1_dir-AP_run-2_dwi.nii.gz ``0 -1 0 0.087``
    90           sub-1_dir-AP_run-2_dwi.nii.gz ``0 -1 0 0.087``
    105          sub-1_dir-AP_run-2_dwi.nii.gz ``0 -1 0 0.087``
    120          sub-1_dir-PA_run-1_dwi.nii.gz ``0 1 0 0.087``
    135          sub-1_dir-PA_run-1_dwi.nii.gz ``0 1 0 0.087``
    150          sub-1_dir-PA_run-1_dwi.nii.gz ``0 1 0 0.087``
    165          sub-1_dir-PA_run-1_dwi.nii.gz ``0 1 0 0.087``
    ============ ============================= ==================

    This will select images 0, 45 and 105 to represent the distortion group ``0 -1 0 0.087`` and
    images 120, 135 and 165 to represent ``0 1 0 0.087``. The ``--datain`` file would then
    contain::

        0 -1 0 0.087
        0 -1 0 0.087
        0 -1 0 0.087
        0 1 0 0.087
        0 1 0 0.087
        0 1 0 0.087

    Case: one DWI series and an EPI fieldmap
    ^^^^^^^^^^^^^^^^^^^^^^^^^^^^^^^^^^^^^^^^

    If a reverse-phase encoding fieldmap image (or images) are passed in through ``rpe_files``,
    these will undergo the same selection process using ``max_per_spec``. The images will be
    added to the *end* of the image series, though, to ensure that the fieldmap correction will
    be aligned to the first b=0 image in ``nii_file``. For example if ``nii_file`` contains

    ============ ============================= ==================
    Image Index  BIDS source file for a b=0    Distortion Group
    ------------ ----------------------------- ------------------
    0            sub-1_dir-AP_run-1_dwi.nii.gz ``0 -1 0 0.087``
    15           sub-1_dir-AP_run-1_dwi.nii.gz ``0 -1 0 0.087``
    30           sub-1_dir-AP_run-1_dwi.nii.gz ``0 -1 0 0.087``
    45           sub-1_dir-AP_run-1_dwi.nii.gz ``0 -1 0 0.087``
    ============ ============================= ==================

    and the file from fmaps contains

    ============ ============================= ==================
    Image Index  BIDS source file for a b=0    Distortion Group
    ------------ ----------------------------- ------------------
    0            sub-1_dir-PA_epi.nii.gz       ``0 1 0 0.087``
    1            sub-1_dir-PA_epi.nii.gz       ``0 1 0 0.087``
    ============ ============================= ==================

    images 0, 15 and 45 would be selected to represent ``0 -1 0 0.087`` and images 0 and 1
    would be selected to represent ``0 1 0 0.087``, resulting in a ``--datain`` file that
    contains::

        0 -1 0 0.087
        0 -1 0 0.087
        0 -1 0 0.087
        0 1 0 0.087
        0 1 0 0.087


    Parameters:
    ===========

        nii_file : str
            A 4D DWI Series
        b0_indices: array-like
            indices into nii_file that can be used by topup
        topup_prefix: str
            file prefix for topup inputs
        bids_origin_files: list
            A list with the original bids file of each image in ``nii_file``. This is
            necessary because merging may have happened earlier in the pipeline
        rpe_files:
            A list of 4D b=0 images in the reverse phase encoding direction.
        rpe_metadata: list
            List of paths to json files that have metadata for each file in ``rpe_files``
        max_per_spec: int
            The maximum number of b=0 images to extract from a PE direction / image set


    """

    # Start with the DWI file. Determine which images are b=0
    bvals = np.loadtxt(bval_file)
    b0_indices = np.flatnonzero(bvals < b0_threshold)
    if not b0_indices.size:
        raise RuntimeError("No b=0 images available for TOPUP from the dwi.")
    dwi_nii = load_img(dwi_file)
    # Gather images from just the dwi series
    dwi_spec_lines, dwi_imain, dwi_report = topup_inputs_from_4d_file(
        dwi_nii, b0_indices, bids_origin_files, image_source="combined DWI series",
        max_per_spec=max_per_spec)

    # If there are EPI fieldmaps, add them to the END of the topup spec
    if rpe_files and isdefined(rpe_files):
        fmaps_4d, fmap_b0_indices, fmap_original_files = load_epi_dwi_fieldmaps(rpe_files,
                                                                                b0_threshold)
        fmap_spec_lines, fmap_imain, fmap_report = topup_inputs_from_4d_file(
            fmaps_4d, fmap_b0_indices, fmap_original_files, image_source="EPI fieldmap",
            max_per_spec=max_per_spec)
        topup_imain = concat_imgs([dwi_imain, fmap_imain], auto_resample=True)
        topup_spec_lines = dwi_spec_lines + fmap_spec_lines
        topup_text = dwi_report + fmap_report
    else:
        topup_imain = dwi_imain
        topup_spec_lines = dwi_spec_lines
        topup_text = dwi_report

    imain_output = topup_prefix + "imain.nii.gz"
    imain_img = to_lps(topup_imain, new_axcodes=('L', 'A', 'S'))
    assert imain_img.shape[3] == len(topup_spec_lines)
    imain_img.to_filename(imain_output)

    # Write the datain text file
    datain_file = topup_prefix + "datain.txt"
    with open(datain_file, "w") as f:
        f.write("\n".join(topup_spec_lines))

    return datain_file, imain_output, topup_text


def load_epi_dwi_fieldmaps(fmap_list, b0_threshold):
    """Creates a 4D image of b=0s from a list of input images.

    Parameters:
    -----------

    fmap_list: list
        List of paths to epi fieldmap images
    b0_threshold: int
        Maximum b value for an image to be considered a b=0

    Returns:
    --------

    concatenated_images: spatial image
        The b=0 volumes concatenated into a 4D image
    b0_indices: list
        List of the original indices of the images in ``concatenated_images``
    original_files: list
        List of the original files where each b=0 image came from.

    """
    # Add in the rpe data, if it exists
    b0_indices = []
    original_files = []
    image_series = []

    for fmap_file in fmap_list:
        pth, fname, _ = split_filename(fmap_file)
        potential_bval_file = op.join(pth, fname) + ".bval"
        starting_index = len(original_files)
        fmap_img = load_img(fmap_file)
        image_series.append(fmap_img)
        num_images = 1 if fmap_img.ndim == 3 else fmap_img.shape[3]
        original_files += [fmap_file] * num_images

        # Which images are b=0 images?
        if op.exists(potential_bval_file):
            bvals = np.loadtxt(potential_bval_file)
            too_large = np.flatnonzero(bvals > b0_threshold)
            too_large_values = bvals[too_large]
            if too_large.size:
                LOGGER.warning("Excluding volumes %s from the %s because b=%d is greater than %d",
                               str(too_large), fmap_file, str(too_large_values), b0_threshold)
            _b0_indices = np.flatnonzero(bvals < b0_threshold) + starting_index
        else:
            _b0_indices = np.arange(num_images) + starting_index
        b0_indices += _b0_indices.tolist()

    concatenated_images = concat_imgs(image_series, auto_resample=True)
    return concatenated_images, b0_indices, original_files


def topup_inputs_from_4d_file(nii_file, b0_indices, bids_origin_files=None,
                              image_source="combined DWI series", max_per_spec=3):
    """Represent distortion groups from a concatenated image and its origins.

    Create inputs for TOPUP that come from data in ``dwi/`` and epi fieldmaps in ``fmap/``.
    The ``nii_file`` input may be the result of concatenating a number of scans with different
    distortions present. The original source of each volume in ``nii_file`` is listed in
    ``bids_origin_files``.

    The strategy is to select ``max_per_spec`` b=0 images from each distortion group.
    Here, distortion group uses the FSL definition of a phase encoding direction and
    total readout time, as specified in the datain file used by TOPUP (i.e. "0 -1 0 0.087").

    **Parameters**

        nii_file : Nibabel image
            A 4D Image
        b0_indices: array-like
            indices into nii_file that can be used by topup
        bids_origin_files: list
            A list with the original bids file of each image in ``nii_file``. This is
            necessary because merging may have happened earlier in the pipeline
        max_per_spec: int
            The maximum number of b=0 images to extract from a PE direction / image set


    """

    # Start with the DWI file. Determine which images are b=0
    if not len(b0_indices):
        raise RuntimeError("No b=0 images available for TOPUP.")

    # find the original files accompanying each b=0
    b0_bids_origins = [bids_origin_files[idx] for idx in b0_indices]

    # Create a lookup-table for each file that was merged into nii_file
    # spec_lookup maps original_bids_file -> acqp line
    unique_files = list(set(b0_bids_origins))
    spec_lookup = {}
    slicetime_lookup = {}
    for unique_dwi in unique_files:
        spec = read_nifti_sidecar(unique_dwi)
        spec_line = acqp_lines[spec['PhaseEncodingDirection']]
        spec_lookup[unique_dwi] = spec_line % spec['TotalReadoutTime']
        slicetime_lookup[unique_dwi] = spec['SliceTiming']

    # Which spec does each b=0 belong to?
    spec_indices = defaultdict(list)
    for b0_index, bids_file in zip(b0_indices, b0_bids_origins):
        spec_line = spec_lookup[bids_file]
        spec_indices[spec_line].append(b0_index)

    # The first image needs to be the first b=0 from the dwi series
    first_b0_spec_line = spec_lookup[b0_bids_origins[0]]
    first_b0_spec_indices = spec_indices.pop(first_b0_spec_line)
    selected_b0_indices = get_evenly_spaced_b0s(first_b0_spec_indices, max_per_spec)
    spec_lines = [first_b0_spec_line] * len(selected_b0_indices)

    # Iterate over the remaining unique spec lines
    for spec_line in spec_indices:
        spec_b0_indices = get_evenly_spaced_b0s(spec_indices[spec_line], max_per_spec)
        selected_b0_indices += spec_b0_indices
        spec_lines += [spec_line] * len(spec_b0_indices)

    # Load and subset the image
    imain_nii = index_img(nii_file, selected_b0_indices)
    report = topup_selection_to_report(selected_b0_indices, bids_origin_files, spec_lookup,
                                       image_source=image_source)

    return spec_lines, imain_nii, report


def get_evenly_spaced_b0s(b0_indices, max_per_spec):
    """Choose up to ``max_per_spec`` b=0 images from a list of b0 indices."""
    if len(b0_indices) <= max_per_spec:
        return b0_indices
    selected_indices = np.linspace(0, len(b0_indices)-1, num=max_per_spec,
                                   endpoint=True, dtype=np.int)
    return [b0_indices[idx] for idx in selected_indices]


def eddy_inputs_from_dwi_files(origin_file_list, eddy_prefix):
    unique_files = list(set(origin_file_list))
    line_lookup = {}
    acqp_data = []
    for line_num, unique_dwi in enumerate(unique_files):
        spec = read_nifti_sidecar(unique_dwi)
        spec_line = acqp_lines[spec['PhaseEncodingDirection']]
        acqp_line = spec_line % spec['TotalReadoutTime']
        line_lookup[unique_dwi] = line_num + 1
        acqp_data.append(acqp_line)

    # Create the acqp file
    acqp_file = eddy_prefix + "acqp.txt"
    with open(acqp_file, "w") as f:
        f.write("\n".join(acqp_data))

    # Create the index file
    index_file = eddy_prefix + "index.txt"
    index_numbers = [line_lookup[dwi_file] for dwi_file in origin_file_list]
    with open(index_file, "w") as f:
        f.write(" ".join(map(str, index_numbers)))

    return acqp_file, index_file<|MERGE_RESOLUTION|>--- conflicted
+++ resolved
@@ -81,30 +81,10 @@
 
         # Get b=0 images and metadata from all the input images
         b0_fieldmap_metadata = []
-<<<<<<< HEAD
-        for image_path in self.inputs.b0_file:
-            image, meta = _get_b0s_and_metadata(image_path, self.inputs.orientation,
-                                                self.inputs.b0_threshold)
-            b0_fieldmap_imagedata.append(image)
-            b0_fieldmap_metadata.append(meta)
-
-        # Merge all the images from all the inputs into a single b=0 time series
-        merged_b0s = concat_imgs(b0_fieldmap_imagedata, auto_resample=True)
-        # Select a fixed number of images from the concatenated images
-        merged_b0_data = merged_b0s.get_data()
-        num_b0s = 1 if merged_b0_data.ndim < 4 else merged_b0_data.shape[3]
-        if num_b0s > self.inputs.max_num_b0s:
-            mask_indices = np.linspace(0, num_b0s-1, num=self.inputs.max_num_b0s,
-                                       endpoint=True, dtype=np.int)
-            merged_b0s = nb.Nifti1Image(merged_b0_data[:, :, :, mask_indices],
-                                        affine=merged_b0s.affine,
-                                        header=merged_b0s.header)
-=======
         for image_path in set(original_files):
             pth, fname, _ = split_filename(image_path)
             original_json = op.join(pth, fname) + ".json"
             b0_fieldmap_metadata.append(original_json)
->>>>>>> 39fbd870
 
         # Warn the user if the metadata does not match
         merged_metadata = _merge_metadata(b0_fieldmap_metadata)
