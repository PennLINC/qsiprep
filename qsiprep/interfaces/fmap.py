#!/usr/bin/env python
# -*- coding: utf-8 -*-
# emacs: -*- mode: python; py-indent-offset: 4; indent-tabs-mode: nil -*-
# vi: set ft=python sts=4 ts=4 sw=4 et:
"""
Interfaces to deal with the various types of fieldmap sources

    .. testsetup::

        >>> tmpdir = getfixture('tmpdir')
        >>> tmp = tmpdir.chdir() # changing to a temporary directory
        >>> nb.Nifti1Image(np.zeros((90, 90, 60)), None, None).to_filename(
        ...     tmpdir.join('epi.nii.gz').strpath)


"""
import os.path as op
import json
import numpy as np
import nibabel as nb
from nipype import logging
from nipype.utils.filemanip import fname_presuffix, split_filename
from nipype.interfaces.base import (
    BaseInterfaceInputSpec, TraitedSpec, File, isdefined, traits,
    SimpleInterface, InputMultiObject, OutputMultiObject)
from .images import to_lps
from nilearn.image import concat_imgs

LOGGER = logging.getLogger('nipype.interface')
CRITICAL_KEYS = ["PhaseEncodingDirection", "TotalReadoutTime", "EffectiveEchoSpacing"]


class B0RPEFieldmapInputSpec(BaseInterfaceInputSpec):
    b0_file = InputMultiObject(File(exists=True))
    output_3d_images = traits.Bool(False, usedefault=True)
    max_num_b0s = traits.Int(3, usedefault=True)
    orientation = traits.Enum('LPS', 'LAS', default='LPS', usedefault=True)
    b0_threshold = traits.Int(100, usedefault=True)


class B0RPEFieldmapOutputSpec(TraitedSpec):
    fmap_file = OutputMultiObject(File(exists=True))
    fmap_info = OutputMultiObject(File(exists=True))


class B0RPEFieldmap(SimpleInterface):
    """Prepares b=0 EPI fieldmaps to be used for distortion correction.
    Some siemens scanners are unable to make a b=0 image by itself, and will produce
    a dwi series (with bvals and bvecs). This interface removes the b>0 volumes and
    writes the b=0 images in the resuested orientation (LAS+ for FSL, or LPS+ for
    everything else).

    **Inputs**
        b0_file: str
            List of paths to b=0 epi fieldmaps in fmaps/ or an RPE series in dwi/
        output_3d_images: bool
            Write outputs as multiple 3d images
        max_num_b0s: int
            Include a maximum number of b=0 images in the outputs
        orientation: str
            Write the outputs in either 'LAS' or 'LPS' orientation

    """
    input_spec = B0RPEFieldmapInputSpec
    output_spec = B0RPEFieldmapOutputSpec

    def _run_interface(self, runtime):

        # Get b=0 images and metadata from all the input images
        b0_fieldmap_imagedata = []
        b0_fieldmap_metadata = []
        for image_path in self.inputs.b0_file:
            image, meta = _get_b0s_and_metadata(image_path, self.inputs.orientation,
<<<<<<< HEAD
                                                self.inputs)
=======
                                                self.inputs.b0_threshold)
>>>>>>> 280c4023
            b0_fieldmap_imagedata.append(image)
            b0_fieldmap_metadata.append(meta)

        # Merge all the images from all the inputs into a single b=0 time series
        merged_b0s = concat_imgs(b0_fieldmap_imagedata, auto_resample=True)
        # Select a fixed number of images from the concatenated images
        merged_b0_data = merged_b0s.get_data()
        num_b0s = 1 if merged_b0_data.ndim < 4 else merged_b0_data.shape[3]
        if num_b0s > self.inputs.max_num_b0s:
            mask_indices = np.linspace(0, num_b0s-1, num=self.inputs.max_num_b0s,
                                       endpoint=True, dtype=np.int)
            merged_b0s = nb.Nifti1Image(merged_b0_data[:, :, :, mask_indices],
                                        affine=merged_b0s.affine,
                                        header=merged_b0s.header)

        # Warn the user if the metadata does not match
        merged_metadata = _merge_metadata(b0_fieldmap_metadata)

        # Output just one 3/4d image and a sidecar
        if not self.inputs.output_3d_images:
            # Save the conformed fmap
            output_fmap = fname_presuffix(self.inputs.b0_file[0], suffix="conform",
                                          newpath=runtime.cwd)
            output_json = fname_presuffix(output_fmap, use_ext=False, suffix=".json")
            merged_b0s.to_filename(output_fmap)
            with open(output_json, "w") as sidecar:
                json.dump(merged_metadata, sidecar)
            self._results['fmap_file'] = output_fmap
            self._results['fmap_info'] = output_json
            return runtime

        # Write out a series of 3d conformed b=0 volumes
        fmap_data = merged_b0s.get_data()
        if fmap_data.ndim == 3:
            fmap_data = fmap_data[..., np.newaxis]
        image_list = []
        json_list = []
        b0s_to_write = min(fmap_data.shape[3], self.inputs.max_num_b0s)
        for img_index in range(b0s_to_write):
            out_fmap_img = nb.Nifti1Image(fmap_data[..., img_index], merged_b0s.affine,
                                          header=merged_b0s.header)
            # Save the conformed fmap and metadata
            output_fmap = fname_presuffix(self.inputs.b0_file,
                                          suffix="%s_%03d" % (self.inputs.orientation, img_index),
                                          newpath=runtime.cwd)
            output_json = fname_presuffix(output_fmap, use_ext=False, suffix=".json")
            with open(output_json, "w") as sidecar:
                json.dump(merged_b0_data, sidecar)
            out_fmap_img.to_filename(output_fmap)

            # Append to lists
            image_list.append(output_fmap)
            json_list.append(output_json)

        self._results['fmap_file'] = image_list
        self._results['fmap_info'] = json_list
        return runtime


def _get_b0s_and_metadata(dwi_file, orientation, b0_threshold):
    """Load a fieldmap image that may have b>0 images in it, returning b=0 images
    and metadata.

    """
    pth, fname, _ = split_filename(dwi_file)
    potential_bval_file = op.join(pth, fname) + ".bval"
    original_json = op.join(pth, fname) + ".json"

    # Load the metadata
    with open(original_json, "r") as meta_file:
        meta = json.load(meta_file)

    # Conform the fieldmap
    conform_fmap = to_lps(nb.load(dwi_file), orientation)

    # Determine if there is a bval file corresponding to this file
    if op.exists(potential_bval_file):
        LOGGER.info("Found bval file %s for fieldmap.", potential_bval_file)
        bvals = np.loadtxt(potential_bval_file)
        if np.any(bvals > b0_threshold):
            LOGGER.info("Found one or more b > %d images: discarding them", b0_threshold)
            fmap_data = conform_fmap.get_fdata()[..., bvals < b0_threshold].squeeze()

    # If not, assume these are all b=0 images
    else:
        fmap_data = conform_fmap.get_fdata().squeeze()
    b0_image = nb.Nifti1Image(fmap_data, conform_fmap.affine, header=conform_fmap.header)
    return b0_image, meta


def _merge_metadata(metadatas):
    # Combine metadata from merged b=0 images
    if not metadatas:
        return {}

    merged_metadata = metadatas[0]
    for next_metadata in metadatas[1:]:
        for critical_key in CRITICAL_KEYS:
            current_value = merged_metadata.get(critical_key)
            next_value = next_metadata.get(critical_key)
            if not current_value == next_value:
                LOGGER.warning("%s inconsistent in fieldmaps: %s, %s", critical_key,
                               str(current_value), str(next_value))
    return merged_metadata


class FieldEnhanceInputSpec(BaseInterfaceInputSpec):
    in_file = File(exists=True, mandatory=True, desc='input fieldmap')
    in_mask = File(exists=True, desc='brain mask')
    in_magnitude = File(exists=True, desc='input magnitude')
    unwrap = traits.Bool(False, usedefault=True, desc='run phase unwrap')
    despike = traits.Bool(True, usedefault=True, desc='run despike filter')
    bspline_smooth = traits.Bool(True, usedefault=True, desc='run 3D bspline smoother')
    mask_erode = traits.Int(1, usedefault=True, desc='mask erosion iterations')
    despike_threshold = traits.Float(0.2, usedefault=True, desc='mask erosion iterations')
    num_threads = traits.Int(1, usedefault=True, nohash=True, desc='number of jobs')


class FieldEnhanceOutputSpec(TraitedSpec):
    out_file = File(desc='the output fieldmap')
    out_unwrapped = File(desc='unwrapped fieldmap')


class FieldEnhance(SimpleInterface):
    """
    The FieldEnhance interface wraps a workflow to massage the input fieldmap
    and return it masked, despiked, etc.
    """
    input_spec = FieldEnhanceInputSpec
    output_spec = FieldEnhanceOutputSpec

    def _run_interface(self, runtime):
        from scipy import ndimage as sim

        fmap_nii = nb.load(self.inputs.in_file)
        data = np.squeeze(fmap_nii.get_data().astype(np.float32))

        # Despike / denoise (no-mask)
        if self.inputs.despike:
            data = _despike2d(data, self.inputs.despike_threshold)

        mask = None
        if isdefined(self.inputs.in_mask):
            masknii = nb.load(self.inputs.in_mask)
            mask = masknii.get_data().astype(np.uint8)

            # Dilate mask
            if self.inputs.mask_erode > 0:
                struc = sim.iterate_structure(sim.generate_binary_structure(3, 2), 1)
                mask = sim.binary_erosion(
                    mask, struc,
                    iterations=self.inputs.mask_erode
                ).astype(np.uint8)  # pylint: disable=no-member

        self._results['out_file'] = fname_presuffix(
            self.inputs.in_file, suffix='_enh', newpath=runtime.cwd)
        datanii = nb.Nifti1Image(data, fmap_nii.affine, fmap_nii.header)

        if self.inputs.unwrap:
            data = _unwrap(data, self.inputs.in_magnitude, mask)
            self._results['out_unwrapped'] = fname_presuffix(
                self.inputs.in_file, suffix='_unwrap', newpath=runtime.cwd)
            nb.Nifti1Image(data, fmap_nii.affine, fmap_nii.header).to_filename(
                self._results['out_unwrapped'])

        if not self.inputs.bspline_smooth:
            datanii.to_filename(self._results['out_file'])
            return runtime
        else:
            from ..utils import bspline as fbsp
            from statsmodels.robust.scale import mad

            # Fit BSplines (coarse)
            bspobj = fbsp.BSplineFieldmap(datanii, weights=mask,
                                          njobs=self.inputs.num_threads)
            bspobj.fit()
            smoothed1 = bspobj.get_smoothed()

            # Manipulate the difference map
            diffmap = data - smoothed1.get_data()
            sderror = mad(diffmap[mask > 0])
            LOGGER.info('SD of error after B-Spline fitting is %f', sderror)
            errormask = np.zeros_like(diffmap)
            errormask[np.abs(diffmap) > (10 * sderror)] = 1
            errormask *= mask

            nslices = 0
            try:
                errorslice = np.squeeze(np.argwhere(errormask.sum(0).sum(0) > 0))
                nslices = errorslice[-1] - errorslice[0]
            except IndexError:  # mask is empty, do not refine
                pass

            if nslices > 1:
                diffmapmsk = mask[..., errorslice[0]:errorslice[-1]]
                diffmapnii = nb.Nifti1Image(
                    diffmap[..., errorslice[0]:errorslice[-1]] * diffmapmsk,
                    datanii.affine, datanii.header)

                bspobj2 = fbsp.BSplineFieldmap(diffmapnii, knots_zooms=[24., 24., 4.],
                                               njobs=self.inputs.num_threads)
                bspobj2.fit()
                smoothed2 = bspobj2.get_smoothed().get_data()

                final = smoothed1.get_data().copy()
                final[..., errorslice[0]:errorslice[-1]] += smoothed2
            else:
                final = smoothed1.get_data()

            nb.Nifti1Image(final, datanii.affine, datanii.header).to_filename(
                self._results['out_file'])

        return runtime


class FieldToRadSInputSpec(BaseInterfaceInputSpec):
    in_file = File(exists=True, mandatory=True, desc='input fieldmap')
    fmap_range = traits.Float(desc='range of input field map')


class FieldToRadSOutputSpec(TraitedSpec):
    out_file = File(desc='the output fieldmap')
    fmap_range = traits.Float(desc='range of input field map')


class FieldToRadS(SimpleInterface):
    """
    The FieldToRadS converts from arbitrary units to rad/s
    """
    input_spec = FieldToRadSInputSpec
    output_spec = FieldToRadSOutputSpec

    def _run_interface(self, runtime):
        fmap_range = None
        if isdefined(self.inputs.fmap_range):
            fmap_range = self.inputs.fmap_range
        self._results['out_file'], self._results['fmap_range'] = _torads(
            self.inputs.in_file, fmap_range, newpath=runtime.cwd)
        return runtime


class FieldToHzInputSpec(BaseInterfaceInputSpec):
    in_file = File(exists=True, mandatory=True, desc='input fieldmap')
    range_hz = traits.Float(mandatory=True, desc='range of input field map')


class FieldToHzOutputSpec(TraitedSpec):
    out_file = File(desc='the output fieldmap')


class FieldToHz(SimpleInterface):
    """
    The FieldToHz converts from arbitrary units to Hz
    """
    input_spec = FieldToHzInputSpec
    output_spec = FieldToHzOutputSpec

    def _run_interface(self, runtime):
        self._results['out_file'] = _tohz(
            self.inputs.in_file, self.inputs.range_hz, newpath=runtime.cwd)
        return runtime


class Phasediff2FieldmapInputSpec(BaseInterfaceInputSpec):
    in_file = File(exists=True, mandatory=True, desc='input fieldmap')
    metadata = traits.Dict(mandatory=True, desc='BIDS metadata dictionary')


class Phasediff2FieldmapOutputSpec(TraitedSpec):
    out_file = File(desc='the output fieldmap')


class Phasediff2Fieldmap(SimpleInterface):
    """
    Convert a phase difference map into a fieldmap in Hz
    """
    input_spec = Phasediff2FieldmapInputSpec
    output_spec = Phasediff2FieldmapOutputSpec

    def _run_interface(self, runtime):
        self._results['out_file'] = phdiff2fmap(
            self.inputs.in_file,
            _delta_te(self.inputs.metadata),
            newpath=runtime.cwd)
        return runtime


class Phases2FieldmapInputSpec(BaseInterfaceInputSpec):
    phase_files = InputMultiObject(
        File(exists=True), mandatory=True, desc='list of phase1, phase2 files')
    metadatas = traits.List(
        traits.Dict, mandatory=True, desc='list of phase1, phase2 metadata dicts')


class Phases2FieldmapOutputSpec(TraitedSpec):
    out_file = File(desc='the output fieldmap')
    phasediff_metadata = traits.Dict(desc='the phasediff metadata')


class Phases2Fieldmap(SimpleInterface):
    """
    Convert a phase1, phase2 into a difference map
    """
    input_spec = Phases2FieldmapInputSpec
    output_spec = Phases2FieldmapOutputSpec

    def _run_interface(self, runtime):
        # Get the echo times
        fmap_file, merged_metadata = phases2fmap(self.inputs.phase_files, self.inputs.metadatas,
                                                 newpath=runtime.cwd)
        self._results['phasediff_metadata'] = merged_metadata
        self._results['out_file'] = fmap_file
        return runtime


def phases2fmap(phase_files, metadatas, newpath=None):
    """Calculates a phasediff from two phase images. Assumes monopolar
    readout. """
    import numpy as np
    import nibabel as nb
    from nipype.utils.filemanip import fname_presuffix
    from copy import deepcopy

    phasediff_file = fname_presuffix(phase_files[0], suffix='_phasediff', newpath=newpath)
    echo_times = [meta.get("EchoTime") for meta in metadatas]
    if None in echo_times or echo_times[0] == echo_times[1]:
        raise RuntimeError()
    # Determine the order of subtraction
    short_echo_index = echo_times.index(min(echo_times))
    long_echo_index = echo_times.index(max(echo_times))

    short_phase_image = phase_files[short_echo_index]
    long_phase_image = phase_files[long_echo_index]

    image0 = nb.load(short_phase_image)
    phase0 = image0.get_fdata()
    image1 = nb.load(long_phase_image)
    phase1 = image1.get_fdata()

    def rescale_image(img):
        if np.any(img < -128):
            # This happens sometimes on 7T fieldmaps
            LOGGER.info("Found negative values in phase image: rescaling")
            imax = img.max()
            imin = img.min()
            scaled = 2 * ((img - imin) / (imax - imin) - 0.5)
            return np.pi * scaled
        mask = img > 0
        imax = img.max()
        imin = img.min()
        max_check = imax - 4096
        if np.abs(max_check) > 10 or np.abs(imin) > 10:
            LOGGER.warning("Phase image may be scaled incorrectly: check results")
        return mask * (img / 2048 * np.pi - np.pi)

    # Calculate fieldmaps
    rad0 = rescale_image(phase0)
    rad1 = rescale_image(phase1)
    a = np.cos(rad0)
    b = np.sin(rad0)
    c = np.cos(rad1)
    d = np.sin(rad1)
    fmap = -np.arctan2(b * c - a * d, a * c + b * d)

    phasediff_nii = nb.Nifti1Image(fmap, image0.affine)
    phasediff_nii.set_data_dtype(np.float32)
    phasediff_nii.to_filename(phasediff_file)

    merged_metadata = deepcopy(metadatas[0])
    del merged_metadata['EchoTime']
    merged_metadata['EchoTime1'] = float(echo_times[short_echo_index])
    merged_metadata['EchoTime2'] = float(echo_times[long_echo_index])

    return phasediff_file, merged_metadata


def _despike2d(data, thres, neigh=None):
    """
    despiking as done in FSL fugue
    """

    if neigh is None:
        neigh = [-1, 0, 1]
    nslices = data.shape[-1]

    for k in range(nslices):
        data2d = data[..., k]

        for i in range(data2d.shape[0]):
            for j in range(data2d.shape[1]):
                vals = []
                thisval = data2d[i, j]
                for ii in neigh:
                    for jj in neigh:
                        try:
                            vals.append(data2d[i + ii, j + jj])
                        except IndexError:
                            pass
                vals = np.array(vals)
                patch_range = vals.max() - vals.min()
                patch_med = np.median(vals)

                if (patch_range > 1e-6 and
                        (abs(thisval - patch_med) / patch_range) > thres):
                    data[i, j, k] = patch_med
    return data


def _unwrap(fmap_data, mag_file, mask=None):
    from math import pi
    from nipype.interfaces.fsl import PRELUDE
    magnii = nb.load(mag_file)

    if mask is None:
        mask = np.ones_like(fmap_data, dtype=np.uint8)

    fmapmax = max(abs(fmap_data[mask > 0].min()), fmap_data[mask > 0].max())
    fmap_data *= pi / fmapmax

    nb.Nifti1Image(fmap_data, magnii.affine).to_filename('fmap_rad.nii.gz')
    nb.Nifti1Image(mask, magnii.affine).to_filename('fmap_mask.nii.gz')
    nb.Nifti1Image(magnii.get_data(), magnii.affine).to_filename('fmap_mag.nii.gz')

    # Run prelude
    res = PRELUDE(phase_file='fmap_rad.nii.gz',
                  magnitude_file='fmap_mag.nii.gz',
                  mask_file='fmap_mask.nii.gz').run()

    unwrapped = nb.load(res.outputs.unwrapped_phase_file).get_data() * (fmapmax / pi)
    return unwrapped


def get_ees(in_meta, in_file=None):
    """
    Calculate the *effective echo spacing* :math:`t_\\text{ees}`
    for an input :abbr:`EPI (echo-planar imaging)` scan.


    There are several procedures to calculate the effective
    echo spacing. The basic one is that an ``EffectiveEchoSpacing``
    field is set in the JSON sidecar. The following examples
    use an ``'epi.nii.gz'`` file-stub which has 90 pixels in the
    j-axis encoding direction.

    >>> meta = {'EffectiveEchoSpacing': 0.00059,
    ...         'PhaseEncodingDirection': 'j-'}
    >>> get_ees(meta)
    0.00059

    If the *total readout time* :math:`T_\\text{ro}` (``TotalReadoutTime``
    BIDS field) is provided, then the effective echo spacing can be
    calculated reading the number of voxels :math:`N_\\text{PE}` along the
    readout direction and the parallel acceleration
    factor of the EPI

      .. math ::

           =  T_\\text{ro} \\,  (N_\\text{PE} / f_\\text{acc} - 1)^{-1}

    where :math:`N_y` is the number of pixels along the phase-encoding direction
    :math:`y`, and :math:`f_\\text{acc}` is the parallel imaging acceleration factor
    (:abbr:`GRAPPA (GeneRalized Autocalibrating Partial Parallel Acquisition)`,
    :abbr:`ARC (Autocalibrating Reconstruction for Cartesian imaging)`, etc.).

    >>> meta = {'TotalReadoutTime': 0.02596,
    ...         'PhaseEncodingDirection': 'j-',
    ...         'ParallelReductionFactorInPlane': 2}
    >>> get_ees(meta, in_file='epi.nii.gz')
    0.00059

    Some vendors, like Philips, store different parameter names
    (see http://dbic.dartmouth.edu/pipermail/mrusers/attachments/\
20141112/eb1d20e6/attachment.pdf):

    >>> meta = {'WaterFatShift': 8.129,
    ...         'MagneticFieldStrength': 3,
    ...         'PhaseEncodingDirection': 'j-',
    ...         'ParallelReductionFactorInPlane': 2}
    >>> get_ees(meta, in_file='epi.nii.gz')
    0.00041602630141921826

    """

    import nibabel as nb
    from qsiprep.interfaces.fmap import _get_pe_index

    # Use case 1: EES is defined
    ees = in_meta.get('EffectiveEchoSpacing', None)
    if ees is not None:
        return ees

    # All other cases require the parallel acc and npe (N vox in PE dir)
    acc = float(in_meta.get('ParallelReductionFactorInPlane', 1.0))
    npe = nb.load(in_file).shape[_get_pe_index(in_meta)]
    etl = npe // acc

    # Use case 2: TRT is defined
    trt = in_meta.get('TotalReadoutTime', None)
    if trt is not None:
        return trt / (etl - 1)

    # Use case 3 (philips scans)
    wfs = in_meta.get('WaterFatShift', None)
    if wfs is not None:
        fstrength = in_meta['MagneticFieldStrength']
        wfd_ppm = 3.4  # water-fat diff in ppm
        g_ratio_mhz_t = 42.57  # gyromagnetic ratio for proton (1H) in MHz/T
        wfs_hz = fstrength * wfd_ppm * g_ratio_mhz_t
        return wfs / (wfs_hz * etl)

    raise ValueError('Unknown effective echo-spacing specification')


def get_trt(in_meta, in_file=None):
    """
    Calculate the *total readout time* for an input
    :abbr:`EPI (echo-planar imaging)` scan.


    There are several procedures to calculate the total
    readout time. The basic one is that a ``TotalReadoutTime``
    field is set in the JSON sidecar. The following examples
    use an ``'epi.nii.gz'`` file-stub which has 90 pixels in the
    j-axis encoding direction.

    >>> meta = {'TotalReadoutTime': 0.02596}
    >>> get_trt(meta)
    0.02596

    If the *effective echo spacing* :math:`t_\\text{ees}`
    (``EffectiveEchoSpacing`` BIDS field) is provided, then the
    total readout time can be calculated reading the number
    of voxels along the readout direction :math:`T_\\text{ro}`
    and the parallel acceleration factor of the EPI :math:`f_\\text{acc}`.

      .. math ::

          T_\\text{ro} = t_\\text{ees} \\, (N_\\text{PE} / f_\\text{acc} - 1)

    >>> meta = {'EffectiveEchoSpacing': 0.00059,
    ...         'PhaseEncodingDirection': 'j-',
    ...         'ParallelReductionFactorInPlane': 2}
    >>> get_trt(meta, in_file='epi.nii.gz')
    0.02596

    Some vendors, like Philips, store different parameter names:

    >>> meta = {'WaterFatShift': 8.129,
    ...         'MagneticFieldStrength': 3,
    ...         'PhaseEncodingDirection': 'j-',
    ...         'ParallelReductionFactorInPlane': 2}
    >>> get_trt(meta, in_file='epi.nii.gz')
    0.018721183563864822

    """

    # Use case 1: TRT is defined
    trt = in_meta.get('TotalReadoutTime', None)
    if trt is not None:
        return trt

    # All other cases require the parallel acc and npe (N vox in PE dir)
    acc = float(in_meta.get('ParallelReductionFactorInPlane', 1.0))
    npe = nb.load(in_file).shape[_get_pe_index(in_meta)]
    etl = npe // acc

    # Use case 2: TRT is defined
    ees = in_meta.get('EffectiveEchoSpacing', None)
    if ees is not None:
        return ees * (etl - 1)

    # Use case 3 (philips scans)
    wfs = in_meta.get('WaterFatShift', None)
    if wfs is not None:
        fstrength = in_meta['MagneticFieldStrength']
        wfd_ppm = 3.4  # water-fat diff in ppm
        g_ratio_mhz_t = 42.57  # gyromagnetic ratio for proton (1H) in MHz/T
        wfs_hz = fstrength * wfd_ppm * g_ratio_mhz_t
        return wfs / wfs_hz

    raise ValueError('Unknown total-readout time specification')


def _get_pe_index(meta):
    pe = meta['PhaseEncodingDirection']
    try:
        return {'i': 0, 'j': 1, 'k': 2}[pe[0]]
    except KeyError:
        raise RuntimeError('"%s" is an invalid PE string' % pe)


def _torads(in_file, fmap_range=None, newpath=None):
    """
    Convert a field map to rad/s units

    If fmap_range is None, the range of the fieldmap
    will be automatically calculated.

    Use fmap_range=0.5 to convert from Hz to rad/s
    """
    from math import pi
    import nibabel as nb
    from nipype.utils.filemanip import fname_presuffix

    out_file = fname_presuffix(in_file, suffix='_rad', newpath=newpath)
    fmapnii = nb.load(in_file)
    fmapdata = fmapnii.get_data()

    if fmap_range is None:
        fmap_range = max(abs(fmapdata.min()), fmapdata.max())
    fmapdata = fmapdata * (pi / fmap_range)
    out_img = nb.Nifti1Image(fmapdata, fmapnii.affine, fmapnii.header)
    out_img.set_data_dtype('float32')
    out_img.to_filename(out_file)
    return out_file, fmap_range


def _tohz(in_file, range_hz, newpath=None):
    """Convert a field map to Hz units"""
    from math import pi
    import nibabel as nb
    from nipype.utils.filemanip import fname_presuffix

    out_file = fname_presuffix(in_file, suffix='_hz', newpath=newpath)
    fmapnii = nb.load(in_file)
    fmapdata = fmapnii.get_data()
    fmapdata = fmapdata * (range_hz / pi)
    out_img = nb.Nifti1Image(fmapdata, fmapnii.affine, fmapnii.header)
    out_img.set_data_dtype('float32')
    out_img.to_filename(out_file)
    return out_file


def phdiff2fmap(in_file, delta_te, newpath=None):
    r"""
    Converts the input phase-difference map into a fieldmap in Hz,
    using the eq. (1) of [Hutton2002]_:

    .. math::

        \Delta B_0 (\text{T}^{-1}) = \frac{\Delta \Theta}{2\pi\gamma \Delta\text{TE}}


    In this case, we do not take into account the gyromagnetic ratio of the
    proton (:math:`\gamma`), since it will be applied inside TOPUP:

    .. math::

        \Delta B_0 (\text{Hz}) = \frac{\Delta \Theta}{2\pi \Delta\text{TE}}

    """
    import math
    import numpy as np
    import nibabel as nb
    from nipype.utils.filemanip import fname_presuffix
    #  GYROMAG_RATIO_H_PROTON_MHZ = 42.576

    out_file = fname_presuffix(in_file, suffix='_fmap', newpath=newpath)
    image = nb.load(in_file)
    data = (image.get_data().astype(np.float32) / (2. * math.pi * delta_te))
    nii = nb.Nifti1Image(data, image.affine, image.header)
    nii.set_data_dtype(np.float32)
    nii.to_filename(out_file)
    return out_file


def _delta_te(in_values, te1=None, te2=None):
    """Read :math:`\Delta_\text{TE}` from BIDS metadata dict"""
    if isinstance(in_values, float):
        te2 = in_values
        te1 = 0.

    if isinstance(in_values, dict):
        te1 = in_values.get('EchoTime1')
        te2 = in_values.get('EchoTime2')

        if not all((te1, te2)):
            te2 = in_values.get('EchoTimeDifference')
            te1 = 0

    if isinstance(in_values, list):
        te2, te1 = in_values
        if isinstance(te1, list):
            te1 = te1[1]
        if isinstance(te2, list):
            te2 = te2[1]

    # For convienience if both are missing we should give one error about them
    if te1 is None and te2 is None:
        raise RuntimeError('EchoTime1 and EchoTime2 metadata fields not found. '
                           'Please consult the BIDS specification.')
    if te1 is None:
        raise RuntimeError(
            'EchoTime1 metadata field not found. Please consult the BIDS specification.')
    if te2 is None:
        raise RuntimeError(
            'EchoTime2 metadata field not found. Please consult the BIDS specification.')

    return abs(float(te2) - float(te1))<|MERGE_RESOLUTION|>--- conflicted
+++ resolved
@@ -71,11 +71,7 @@
         b0_fieldmap_metadata = []
         for image_path in self.inputs.b0_file:
             image, meta = _get_b0s_and_metadata(image_path, self.inputs.orientation,
-<<<<<<< HEAD
-                                                self.inputs)
-=======
                                                 self.inputs.b0_threshold)
->>>>>>> 280c4023
             b0_fieldmap_imagedata.append(image)
             b0_fieldmap_metadata.append(meta)
 
