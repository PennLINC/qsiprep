#!/usr/bin/env python
# -*- coding: utf-8 -*-
# emacs: -*- mode: python; py-indent-offset: 4; indent-tabs-mode: nil -*-
# vi: set ft=python sts=4 ts=4 sw=4 et:
import os.path as op
import subprocess

import nilearn.image as nim
import numpy as np
import pandas as pd
from nilearn.maskers import NiftiMasker
from nipype.interfaces.base import (
<<<<<<< HEAD
    traits, TraitedSpec, BaseInterfaceInputSpec, File, SimpleInterface, isdefined,
    InputMultiObject, OutputMultiObject
)
from nipype.interfaces import ants
import nilearn.image as nim
from nilearn.maskers import NiftiMasker
import pandas as pd
=======
    BaseInterfaceInputSpec,
    File,
    InputMultiObject,
    SimpleInterface,
    TraitedSpec,
    traits,
)
from nipype.utils.filemanip import fname_presuffix

>>>>>>> 18968a6f
from .bids import get_bids_params


class ScalarMapperInputSpec(BaseInterfaceInputSpec):
    scalars_from = InputMultiObject(traits.Str())
    recon_scalars = InputMultiObject(traits.Any())
    dwiref_image = File(exists=True)
    mapping_metadata = traits.Dict(
        desc="Info about the upstream workflow that created the anatomical mapping units")


class ScalarMapperOutputSpec(TraitedSpec):
    mapped_scalars = traits.List(File(exists=True))


class ScalarMapper(SimpleInterface):
    input_spec = ScalarMapperInputSpec
    output_spec = ScalarMapperOutputSpec

    def _load_scalars(self):
        self.recon_scalars = self.inputs.recon_scalars
        for scalar_obj in self.recon_scalars:
            scalar_obj["image"] = nim.load_img(scalar_obj["path"])

    def _update_with_bids_info(self, summary_row_list):
        # Add BIDS info to the summarized scalars
        bids_info = get_bids_params(self.inputs.dwiref_image)
        for summary_row in summary_row_list:
            summary_row.update(bids_info)

    def _unload_scalars(self):
        for recon_scalar in self._results["mapped_scalars"]:
            if "image" in recon_scalar:
                del recon_scalar["image"]

    def _run_interface(self, runtime):
        self._do_mapping(runtime)
        return runtime


# For mapping to bundles
class _BundleMapperInputSpec(ScalarMapperInputSpec):
    tck_files = InputMultiObject(
        File(exists=True),
        desc="Paths to tck files")
    bundle_names = InputMultiObject(traits.Str())


class _BundleMapperOutputSpec(ScalarMapperOutputSpec):
    bundle_summary = File(exists=True)
    tdi_stats = File(exists=True)


def _get_tdi_img(dwiref_image, tck_file, output_tdi_file):
    output = subprocess.run(
        ["tckmap", "-template", dwiref_image, "-contrast", "tdi", "-force",
         tck_file, output_tdi_file],
        check=True)
    return nim.load_img(output_tdi_file)


class BundleMapper(ScalarMapper):
    input_spec = _BundleMapperInputSpec
    output_spec = _BundleMapperOutputSpec

    def _do_mapping(self, runtime):
        self._load_scalars()
        bundle_dfs = []
        tdi_dfs = []
        source_suffix = self.inputs.mapping_metadata.get("qsirecon_suffix", "QSIPrep")
        for tck_name, tck_file in zip(self.inputs.bundle_names, self.inputs.tck_files):
            output_tdi_file = fname_presuffix(
                tck_file,
                suffix="_tdi.nii",
                newpath=runtime.cwd,
                use_ext=False)

            # Create a TDI, where streamline count is mapped to voxels
            tdi_img = _get_tdi_img(
                self.inputs.dwiref_image,
                tck_file,
                output_tdi_file)

            # Create a Masker from all voxels containing streamlines
            msk_img = nim.math_img("a>0", a=tdi_img)
            bundle_masker = NiftiMasker(msk_img)

            # Get a weighting vector from the TDI
            tdi_weights = bundle_masker.fit_transform(tdi_img).squeeze()
            tdi_weights = tdi_weights / tdi_weights.sum()

            # Start gathering stats with the TDI first
            tdi_dfs.append(
                calculate_mask_stats(
                    bundle_masker,
                    tck_name,
                    "bundle",
                    {"image": tdi_img,
                     "variable_name": "tdi",
                     # Check that this is ok:
                     "source_file": self.inputs.recon_scalars[0]["source_file"],
                     "qsirecon_suffix": source_suffix,
                     "desc": "Streamline counts per voxel"})
            )

            # Then get the same stats for the scalars
            for recon_scalar in self.inputs.recon_scalars:
                bundle_dfs.append(
                    calculate_mask_stats(bundle_masker, tck_name, "bundle",
                                         recon_scalar, tdi_weights))

        # Write the scalar summary df
        self._update_with_bids_info(bundle_dfs)
        summary_file = op.join(runtime.cwd, "bundle_stats.tsv")
        summary_df = pd.DataFrame(bundle_dfs)
        # Add information about which bundle workflow created these summaries
        if isdefined(self.inputs.mapping_metadata):
            summary_df["bundle_source"] = self.inputs.mapping_metadata.get("qsirecon_suffix")
            summary_df["bundle_params_id"] = self.inputs.mapping_metadata.get("name")
        summary_df.to_csv(summary_file, index=False, sep="\t")
        self._results["bundle_summary"] = summary_file

        # Write the TDI df
        self._update_with_bids_info(tdi_dfs)
        tdi_file = op.join(runtime.cwd, "tdi_stats.tsv")
        tdi_summary_df = pd.DataFrame(tdi_dfs)
        # Add information about which bundle workflow created these summaries
        if isdefined(self.inputs.mapping_metadata):
            tdi_summary_df["bundle_source"] = self.inputs.mapping_metadata.get("qsirecon_suffix")
            tdi_summary_df["bundle_params_id"] = self.inputs.mapping_metadata.get("name")
        tdi_summary_df.to_csv(tdi_file, index=False, sep="\t")
        self._results['tdi_stats'] = tdi_file


# For mapping to atlases
class _AtlasMapperInputSpec(ScalarMapperInputSpec):
    atlas_configs = traits.Any()


class _AtlasMapperOutputSpec(ScalarMapperOutputSpec):
    region_stats = File(exists=True, mandatory=True)


class AtlasMapper(ScalarMapper):
    input_spec = _AtlasMapperInputSpec
    output_spec = _AtlasMapperOutputSpec


def calculate_mask_stats(masker, mask_name, mask_variable_name, recon_scalar, weighting_vector=None):

    # Get the scalar data in the masked region
    voxel_data = masker.fit_transform(recon_scalar["image"]).squeeze()
    # Find out how much of this scalar is finite
    nz_voxel_data = voxel_data.copy()
    nz_voxel_data[nz_voxel_data == 0] = np.nan
    nz_voxel_data[~np.isfinite(voxel_data)] = np.nan

    # Make a prettier variable name
    variable_name = recon_scalar["variable_name"].replace("_image", "").replace("_file", "")

    results = {
        mask_variable_name: mask_name,
        "variable_name": variable_name,
        "qsirecon_suffix": recon_scalar["qsirecon_suffix"],
        "source_file": recon_scalar["source_file"],
        "zero_proportion": np.sum(np.isnan(nz_voxel_data)) / voxel_data.shape[0],
        "mean": np.mean(voxel_data),
        "stdev": np.std(voxel_data),
        "median": np.median(voxel_data),
        "masked_mean": np.nanmean(nz_voxel_data),
        "masked_median": np.nanmedian(nz_voxel_data),
        "masked_stdev": np.nanstd(nz_voxel_data)
    }

    if weighting_vector is not None:
        results["weighted_mean"] = np.sum(voxel_data * weighting_vector)
        nz_weighting_vector = weighting_vector.copy()
        nz_weighting_vector[np.isnan(nz_voxel_data)] = np.nan
        nz_weighting_vector = nz_weighting_vector / np.nansum(nz_weighting_vector)
        results["masked_weighted_mean"] = np.nansum(
            nz_voxel_data * nz_weighting_vector )

    return results


class _TemplateMapperInputSpec(ScalarMapperInputSpec):
    template_reference_image = File(exists=True, mandatory=True)
    to_template_transform = File(exists=True, mandatory=True)
    interpolation = traits.Str("NearestNeighbor", usedefault=True)


class _TemplateMapperOutputSpec(ScalarMapperOutputSpec):
    template_space_scalars = OutputMultiObject(traits.Any())
    template_space_scalar_info = OutputMultiObject(traits.Any())


class TemplateMapper(ScalarMapper):
    input_spec = _TemplateMapperInputSpec
    output_spec = _TemplateMapperOutputSpec

    def _do_mapping(self, runtime):
        resampled_images = []
        resampled_image_metadata = []
        # Then get the same stats for the scalars
        for recon_scalar in self.inputs.recon_scalars:
            if recon_scalar.get("reorient_on_resample", False):
                # LOGGER.info(f"Skipping {recon_scalar}")
                continue
            new_metadata = recon_scalar.copy()
            output_fname = op.split(recon_scalar["path"])[1]
            output_fname = output_fname.replace("_space-T1w_", "_transformed_")
            output_fname = op.join(runtime.cwd, output_fname)
            transform = ants.ApplyTransforms(
                input_image=recon_scalar["path"],
                dimension=3,
                transforms=[self.inputs.to_template_transform],
                reference_image=self.inputs.template_reference_image,
                output_image=output_fname,
                interpolation=self.inputs.interpolation)
            transform.terminal_output = 'allatonce'
            transform.resource_monitor = False
            transform.run()
            resampled_images.append(output_fname)

            # Create new metadata for the resampled image
            new_metadata["path"] = output_fname
            if "bids" not in new_metadata:
                raise Exception(f"incomplete metadata spec {new_metadata}")
            new_metadata["bids"]["space"] = "MNI152NLin2009cAsym"
            resampled_image_metadata.append(new_metadata)

        self._results['template_space_scalars'] = resampled_images
        self._results['template_space_scalar_info'] = resampled_image_metadata<|MERGE_RESOLUTION|>--- conflicted
+++ resolved
@@ -10,7 +10,6 @@
 import pandas as pd
 from nilearn.maskers import NiftiMasker
 from nipype.interfaces.base import (
-<<<<<<< HEAD
     traits, TraitedSpec, BaseInterfaceInputSpec, File, SimpleInterface, isdefined,
     InputMultiObject, OutputMultiObject
 )
@@ -18,17 +17,7 @@
 import nilearn.image as nim
 from nilearn.maskers import NiftiMasker
 import pandas as pd
-=======
-    BaseInterfaceInputSpec,
-    File,
-    InputMultiObject,
-    SimpleInterface,
-    TraitedSpec,
-    traits,
-)
-from nipype.utils.filemanip import fname_presuffix
-
->>>>>>> 18968a6f
+
 from .bids import get_bids_params
 
 
