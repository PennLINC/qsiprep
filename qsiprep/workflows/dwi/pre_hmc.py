--- conflicted
+++ resolved
@@ -37,7 +37,6 @@
                         low_mem,
                         name="pre_hmc_wf"):
     """
-<<<<<<< HEAD
     This workflow merges and denoises dwi scans. The outputs from this workflow is
     a single dwi file (optionally denoised) and corresponding bvals, bvecs.
 
@@ -45,15 +44,6 @@
     since eddy expects a single 4D input file, two warped groups can be processed
     separately and merged into a 4D file. This happens when ``preprocess_rpe_series`` is
     ``True``. FSL's eddy also requires data in LAS+ orientation.
-=======
-    This workflow controls the dwi initial stages of the dwi pipeline. Denoising
-    must occur before any interpolation. In the special case of preparing for FSL tools,
-    the positive and negative blip series are separately denoised before being merged
-    along with their metadata.
-
-    The outputs from this workflow are lists of single volumes (optionally denoised)
-    and corresponding lists of bvals, bvecs, etc.
->>>>>>> 28eed55d
 
     .. workflow::
         :graph2use: orig
@@ -134,16 +124,10 @@
                                                no_b0_harmonization=no_b0_harmonization,
                                                denoise_before_combining=denoise_before_combining,
                                                orientation=orientation,
-<<<<<<< HEAD
                                                omp_nthreads=omp_nthreads,
                                                source_file=plus_source_file,
                                                calculate_qc=False,
                                                name="merge_plus")
-=======
-                                               dwi_files=plus_files,
-                                               name="merge_plus")
-        split_plus = pe.Node(SplitDWIs(b0_threshold=b0_threshold), name="split_plus")
->>>>>>> 28eed55d
 
         # Merge, denoise, split, hmc on the minus series
         minus_source_file = get_source_file(minus_files, suffix='_PEminus')
@@ -155,16 +139,10 @@
                                                 no_b0_harmonization=no_b0_harmonization,
                                                 denoise_before_combining=denoise_before_combining,
                                                 orientation=orientation,
-<<<<<<< HEAD
                                                 omp_nthreads=omp_nthreads,
                                                 source_file=minus_source_file,
                                                 calculate_qc=False,
                                                 name="merge_minus")
-=======
-                                                dwi_files=minus_files,
-                                                name="merge_minus")
-        split_minus = pe.Node(SplitDWIs(b0_threshold=b0_threshold), name="split_minus")
->>>>>>> 28eed55d
 
         # Combine the original images from the splits into one 4D series + bvals/bvecs
         concat_rpe_splits = pe.Node(ConcatRPESplits(), name="concat_rpe_splits")
@@ -192,7 +170,6 @@
                 ('bval_file', 'bval_file'),
                 ('bvec_file', 'bvec_file'),
                 ('original_files', 'original_files'),
-<<<<<<< HEAD
                 ('denoising_confounds', 'denoising_confounds'),
                 ('noise_images', 'noise_images'),
                 ('bias_images', 'bias_images')]),
@@ -200,14 +177,9 @@
                 ('bval_file', 'inputnode.bval_file'),
                 ('bvec_file', 'inputnode.bvec_file')]),
             (qc_wf, outputnode, [('outputnode.qc_summary', 'qc_file')])])
-
-=======
-                ('b0_images', 'b0_images'),
-                ('b0_indices', 'b0_indices')])
-            ])
         workflow.__postdesc__ = "Both groups were then merged into a single file, as required " \
                                 "for the FSL workflows. "
->>>>>>> 28eed55d
+
         return workflow
 
     merge_dwis = init_merge_and_denoise_wf(
@@ -219,15 +191,10 @@
         no_b0_harmonization=no_b0_harmonization,
         denoise_before_combining=denoise_before_combining,
         orientation=orientation,
-<<<<<<< HEAD
         calculate_qc=True,
         source_file=source_file)
 
     qc_wf = init_modelfree_qc_wf(dwi_files=dwi_series)
-=======
-        dwi_files=dwi_series)
-    split_dwis = pe.Node(SplitDWIs(b0_threshold=b0_threshold), name="split_dwis")
->>>>>>> 28eed55d
 
     workflow.connect([
         (merge_dwis, outputnode, [
