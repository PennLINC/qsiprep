"""
Orchestrating the dwi-preprocessing workflow
^^^^^^^^^^^^^^^^^^^^^^^^^^^^^^^^^^^^^^^^^^^^^

.. autofunction:: init_dwi_preproc_wf

"""

from nipype import logging

from nipype.pipeline import engine as pe
from nipype.interfaces import utility as niu

from ...interfaces.dwi_merge import MergeDWIs
from ...interfaces.nilearn import Merge
from ...engine import Workflow

# dwi workflows
from .merge import init_merge_and_denoise_wf, gen_denoising_boilerplate
from .util import get_source_file
from .qc import init_modelfree_qc_wf

DEFAULT_MEMORY_MIN_GB = 0.01
LOGGER = logging.getLogger('nipype.workflow')


def init_dwi_pre_hmc_wf(scan_groups,
                        b0_threshold,
                        preprocess_rpe_series,
                        dwi_denoise_window,
                        denoise_method,
                        unringing_method,
                        dwi_no_biascorr,
                        no_b0_harmonization,
                        denoise_before_combining,
                        orientation,
                        omp_nthreads,
                        source_file,
                        low_mem,
                        calculate_qc=True,
                        name="pre_hmc_wf"):
    """
    This workflow merges and denoises dwi scans. The outputs from this workflow is
    a single dwi file (optionally denoised) and corresponding bvals, bvecs.

    In the general case, a single warped group will be sent to this workflow. However,
    since eddy expects a single 4D input file, two warped groups can be processed
    separately and merged into a 4D file. This happens when ``preprocess_rpe_series`` is
    ``True``. FSL's eddy also requires data in LAS+ orientation.

    .. workflow::
        :graph2use: orig
        :simple_form: yes

        from qsiprep.workflows.dwi.pre_hmc import init_dwi_pre_hmc_wf
        wf = init_dwi_pre_hmc_wf(['/completely/made/up/path/sub-01_dwi.nii.gz'],
                                  b0_threshold=100,
                                  preprocess_rpe_series=False,
                                  dwi_denoise_window=7,
                                  denoise_method='dwidenoise',
                                  unringing_method='mrdegibbs',
                                  dwi_no_biascorr=False,
                                  no_b0_harmonization=False,
                                  denoise_before_combining=True,
                                  omp_nthreads=1,
                                  low_mem=False)

    **Parameters**

        dwi_denoise_window : int
            window size in voxels for ``dwidenoise``. Must be odd. If 0, '
            '``dwidwenoise`` will not be run'
        unringing_method : str
            algorithm to use for removing Gibbs ringing. Options: none, mrdegibbs
        dwi_no_biascorr : bool
            run spatial bias correction (N4) on dwi series
        no_b0_harmonization : bool
            skip rescaling dwi scans to have matching b=0 intensities across scans
        denoise_before_combining : bool
            'run ``dwidenoise`` before combining dwis. Requires ``combine_all_dwis``'
        omp_nthreads : int
            Maximum number of threads an individual process may use
        orientation : str
            'LPS' or 'LAS'
        low_mem : bool
            Write uncompressed .nii files in some cases to reduce memory usage

    **Outputs**
        dwi_file
            a (potentially-denoised) dwi file
        bvec_file
            a bvec file
        bval_file
            a bval files
        b0_indices
            list of the positions of the b0 images in the dwi series
        b0_images
            list of paths to single-volume b0 images
        original_files
            list of paths to the original files that the single volumes came from
        original_grouping
            list of warped space group ids
        raw_concatenated
            4d image of the raw inputs concatenated (for QC and visualization)
    """
    workflow = Workflow(name=name)
    outputnode = pe.Node(
        niu.IdentityInterface(fields=[
            'dwi_file', 'bval_file', 'bvec_file', 'original_files', 'denoising_confounds',
            'noise_images', 'bias_images', 'qc_file', 'raw_concatenated', 'validation_reports']),
        name='outputnode')
    dwi_series_pedir = scan_groups['dwi_series_pedir']
    dwi_series = scan_groups['dwi_series']
    workflow.__postdesc__ = gen_denoising_boilerplate(dwi_denoise_window, unringing_method,
                                                      dwi_no_biascorr, no_b0_harmonization,
                                                      b0_threshold)
    # Special case: Two reverse PE DWI series are going to get combined for eddy
    if preprocess_rpe_series:
        workflow.__desc__ = "Images were grouped into two phase encoding polarity groups. "
        rpe_series = scan_groups['fieldmap_info']['rpe_series']
        # Merge, denoise, split, hmc on the plus series
        plus_files, minus_files = (rpe_series, dwi_series) if dwi_series_pedir.endswith("-") \
            else (dwi_series, rpe_series)
        pe_axis = dwi_series_pedir[0]
        plus_source_file = get_source_file(plus_files, suffix='_PEplus')
<<<<<<< HEAD
        merge_plus = init_merge_and_denoise_wf(raw_dwi_files=plus_files,
                                               b0_threshold=b0_threshold,
                                               dwi_denoise_window=dwi_denoise_window,
                                               unringing_method=unringing_method,
                                               dwi_no_biascorr=dwi_no_biascorr,
                                               denoise_method=denoise_method,
                                               no_b0_harmonization=no_b0_harmonization,
                                               denoise_before_combining=denoise_before_combining,
                                               orientation=orientation,
                                               omp_nthreads=omp_nthreads,
                                               source_file=plus_source_file,
                                               calculate_qc=False,
                                               name="merge_plus")

        # Merge, denoise, split, hmc on the minus series
        minus_source_file = get_source_file(minus_files, suffix='_PEminus')
        merge_minus = init_merge_and_denoise_wf(raw_dwi_files=minus_files,
                                                b0_threshold=b0_threshold,
                                                dwi_denoise_window=dwi_denoise_window,
                                                denoise_method=denoise_method,
                                                unringing_method=unringing_method,
                                                dwi_no_biascorr=dwi_no_biascorr,
                                                no_b0_harmonization=no_b0_harmonization,
                                                denoise_before_combining=denoise_before_combining,
                                                orientation=orientation,
                                                omp_nthreads=omp_nthreads,
                                                source_file=minus_source_file,
                                                calculate_qc=False,
                                                name="merge_minus")
=======
        merge_plus = init_merge_and_denoise_wf(
            raw_dwi_files=plus_files,
            b0_threshold=b0_threshold,
            dwi_denoise_window=dwi_denoise_window,
            unringing_method=unringing_method,
            dwi_no_biascorr=dwi_no_biascorr,
            no_b0_harmonization=no_b0_harmonization,
            denoise_before_combining=denoise_before_combining,
            orientation=orientation,
            omp_nthreads=omp_nthreads,
            source_file=plus_source_file,
            phase_id=pe_axis + "+ phase-encoding direction",
            calculate_qc=False,
            name="merge_plus")

        # Merge, denoise, split, hmc on the minus series
        minus_source_file = get_source_file(minus_files, suffix='_PEminus')
        merge_minus = init_merge_and_denoise_wf(
            raw_dwi_files=minus_files,
            b0_threshold=b0_threshold,
            dwi_denoise_window=dwi_denoise_window,
            unringing_method=unringing_method,
            dwi_no_biascorr=dwi_no_biascorr,
            no_b0_harmonization=no_b0_harmonization,
            denoise_before_combining=denoise_before_combining,
            orientation=orientation,
            omp_nthreads=omp_nthreads,
            source_file=minus_source_file,
            phase_id=pe_axis + "- phase-encoding direction",
            calculate_qc=False,
            name="merge_minus")
>>>>>>> a874df22

        # Combine the original images from the splits into one 4D series + bvals/bvecs
        pm_validation = pe.Node(niu.Merge(2), name='pm_validation')
        pm_dwis = pe.Node(niu.Merge(2), name='pm_dwis')
        pm_bids_dwis = pe.Node(niu.Merge(2), name='pm_bids_dwis')
        pm_bvals = pe.Node(niu.Merge(2), name='pm_bvals')
        pm_bvecs = pe.Node(niu.Merge(2), name='pm_bvecs')
        pm_bias = pe.Node(niu.Merge(2), name='pm_bias')
        pm_noise_images = pe.Node(niu.Merge(2), name='pm_noise')
        pm_denoising_confounds = pe.Node(niu.Merge(2), name='pm_denoising_confounds')
        pm_raw_images = pe.Node(niu.Merge(2), name='pm_raw_images')
        rpe_concat = pe.Node(
            MergeDWIs(harmonize_b0_intensities=not no_b0_harmonization,
                      b0_threshold=b0_threshold),
            name='rpe_concat')
        raw_rpe_concat = pe.Node(Merge(is_dwi=True), name='raw_rpe_concat')
        qc_wf = init_modelfree_qc_wf(dwi_files=plus_files + minus_files)

        workflow.connect([
            # combine PE+
            (merge_plus, pm_dwis, [
                ('outputnode.merged_image', 'in1')]),
            (merge_plus, pm_bids_dwis, [
                ('outputnode.original_files', 'in1')]),
            (merge_plus, pm_bvals, [
                ('outputnode.merged_bval', 'in1')]),
            (merge_plus, pm_bvecs, [
                ('outputnode.merged_bvec', 'in1')]),
            (merge_plus, pm_bias, [
                ('outputnode.bias_images', 'in1')]),
            (merge_plus, pm_noise_images, [
                ('outputnode.noise_images', 'in1')]),
            (merge_plus, pm_raw_images, [
                ('outputnode.merged_raw_image', 'in1')]),
            (merge_plus, pm_denoising_confounds, [
                ('outputnode.denoising_confounds', 'in1')]),
            (merge_plus, pm_validation, [
                ('outputnode.validation_reports', 'in1')]),

            # combine PE-
            (merge_minus, pm_dwis, [
                ('outputnode.merged_image', 'in2')]),
            (merge_minus, pm_bids_dwis, [
                ('outputnode.original_files', 'in2')]),
            (merge_minus, pm_bvals, [
                ('outputnode.merged_bval', 'in2')]),
            (merge_minus, pm_bvecs, [
                ('outputnode.merged_bvec', 'in2')]),
            (merge_minus, pm_bias, [
                ('outputnode.bias_images', 'in2')]),
            (merge_minus, pm_noise_images, [
                ('outputnode.noise_images', 'in2')]),
            (merge_minus, pm_raw_images, [
                ('outputnode.merged_raw_image', 'in2')]),
            (merge_minus, pm_denoising_confounds, [
                ('outputnode.denoising_confounds', 'in2')]),
            (merge_minus, pm_validation, [
                ('outputnode.validation_reports', 'in2')]),

            (pm_dwis, rpe_concat, [('out', 'dwi_files')]),
            (pm_bids_dwis, rpe_concat, [('out', 'bids_dwi_files')]),
            (pm_bvals, rpe_concat, [('out', 'bval_files')]),
            (pm_bvecs, rpe_concat, [('out', 'bvec_files')]),
            (pm_denoising_confounds, rpe_concat, [('out', 'denoising_confounds')]),

            # Connect to the outputnode
            (rpe_concat, outputnode, [
                ('out_dwi', 'dwi_file'),
                ('out_bval', 'bval_file'),
                ('out_bvec', 'bvec_file'),
                ('original_images', 'original_files'),
                ('merged_denoising_confounds', 'denoising_confounds')]),
            (pm_validation, outputnode, [
                ('out', 'validation_reports')]),
            (pm_noise_images, outputnode, [
                ('out', 'noise_images')]),
            (pm_bias, outputnode, [
                ('out', 'bias_images')]),
            (pm_raw_images, raw_rpe_concat, [('out', 'in_files')]),
            (raw_rpe_concat, outputnode, [('out_file', 'raw_concatenated')]),

            # Connect to the QC calculator
            (raw_rpe_concat, qc_wf, [('out_file', 'inputnode.dwi_file')]),
            (rpe_concat, qc_wf, [
                ('out_bval', 'inputnode.bval_file'),
                ('out_bvec', 'inputnode.bvec_file')]),
            (qc_wf, outputnode, [('outputnode.qc_summary', 'qc_file')])
        ])

        workflow.__postdesc__ += "Both distortion groups were then merged into a " \
                                 "single file, as required for the FSL workflows.\n\n"
        return workflow
    workflow.__postdesc__ += "\n\n"
    merge_dwis = init_merge_and_denoise_wf(
        raw_dwi_files=dwi_series,
        b0_threshold=b0_threshold,
        dwi_denoise_window=dwi_denoise_window,
        denoise_method=denoise_method,
        unringing_method=unringing_method,
        dwi_no_biascorr=dwi_no_biascorr,
        no_b0_harmonization=no_b0_harmonization,
        denoise_before_combining=denoise_before_combining,
        orientation=orientation,
        calculate_qc=True,
        phase_id=dwi_series_pedir,
        source_file=source_file)

    workflow.connect([
        (merge_dwis, outputnode, [
            ('outputnode.merged_image', 'dwi_file'),
            ('outputnode.merged_bval', 'bval_file'),
            ('outputnode.merged_bvec', 'bvec_file'),
            ('outputnode.bias_images', 'bias_images'),
            ('outputnode.noise_images', 'noise_images'),
            ('outputnode.validation_reports', 'validation_reports'),
            ('outputnode.denoising_confounds', 'denoising_confounds'),
            ('outputnode.original_files', 'original_files'),
            ('outputnode.merged_raw_image', 'raw_concatenated')])
    ])

    if calculate_qc:
        qc_wf = init_modelfree_qc_wf(dwi_files=dwi_series)
        workflow.connect([
            (merge_dwis, qc_wf, [
                ('outputnode.merged_raw_image', 'inputnode.dwi_file'),
                ('outputnode.merged_bval', 'inputnode.bval_file'),
                ('outputnode.merged_bvec', 'inputnode.bvec_file')]),
            (qc_wf, outputnode, [('outputnode.qc_summary', 'qc_file')])])

    return workflow<|MERGE_RESOLUTION|>--- conflicted
+++ resolved
@@ -123,7 +123,6 @@
             else (dwi_series, rpe_series)
         pe_axis = dwi_series_pedir[0]
         plus_source_file = get_source_file(plus_files, suffix='_PEplus')
-<<<<<<< HEAD
         merge_plus = init_merge_and_denoise_wf(raw_dwi_files=plus_files,
                                                b0_threshold=b0_threshold,
                                                dwi_denoise_window=dwi_denoise_window,
@@ -135,6 +134,7 @@
                                                orientation=orientation,
                                                omp_nthreads=omp_nthreads,
                                                source_file=plus_source_file,
+                                               phase_id=pe_axis + "+ phase-encoding direction",
                                                calculate_qc=False,
                                                name="merge_plus")
 
@@ -151,41 +151,9 @@
                                                 orientation=orientation,
                                                 omp_nthreads=omp_nthreads,
                                                 source_file=minus_source_file,
+                                                phase_id=pe_axis + "- phase-encoding direction",
                                                 calculate_qc=False,
                                                 name="merge_minus")
-=======
-        merge_plus = init_merge_and_denoise_wf(
-            raw_dwi_files=plus_files,
-            b0_threshold=b0_threshold,
-            dwi_denoise_window=dwi_denoise_window,
-            unringing_method=unringing_method,
-            dwi_no_biascorr=dwi_no_biascorr,
-            no_b0_harmonization=no_b0_harmonization,
-            denoise_before_combining=denoise_before_combining,
-            orientation=orientation,
-            omp_nthreads=omp_nthreads,
-            source_file=plus_source_file,
-            phase_id=pe_axis + "+ phase-encoding direction",
-            calculate_qc=False,
-            name="merge_plus")
-
-        # Merge, denoise, split, hmc on the minus series
-        minus_source_file = get_source_file(minus_files, suffix='_PEminus')
-        merge_minus = init_merge_and_denoise_wf(
-            raw_dwi_files=minus_files,
-            b0_threshold=b0_threshold,
-            dwi_denoise_window=dwi_denoise_window,
-            unringing_method=unringing_method,
-            dwi_no_biascorr=dwi_no_biascorr,
-            no_b0_harmonization=no_b0_harmonization,
-            denoise_before_combining=denoise_before_combining,
-            orientation=orientation,
-            omp_nthreads=omp_nthreads,
-            source_file=minus_source_file,
-            phase_id=pe_axis + "- phase-encoding direction",
-            calculate_qc=False,
-            name="merge_minus")
->>>>>>> a874df22
 
         # Combine the original images from the splits into one 4D series + bvals/bvecs
         pm_validation = pe.Node(niu.Merge(2), name='pm_validation')
