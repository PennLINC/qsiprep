# -*- coding: utf-8 -*-
# emacs: -*- mode: python; py-indent-offset: 4; indent-tabs-mode: nil -*-
# vi: set ft=python sts=4 ts=4 sw=4 et:
"""
Merge and denoise dwi images
^^^^^^^^^^^^^^^^^^^^^^^^^^^^^^^^^^^^^^^^^^^^^

.. autofunction:: init_dwi_preproc_wf
.. autofunction:: init_dwi_derivatives_wf

"""
import os.path as op
from nipype import logging
from nipype.pipeline import engine as pe
from nipype.utils.filemanip import split_filename
from nipype.interfaces import utility as niu
from .util import _get_wf_name
from .qc import init_modelfree_qc_wf
from ...interfaces import ConformDwi, DerivativesDataSink
from ...interfaces.mrtrix import DWIDenoise, DWIBiasCorrect, MRDeGibbs
from ...interfaces.gradients import ExtractB0s
from ...interfaces.nilearn import MaskEPI
from ...interfaces.dwi_merge import MergeDWIs, StackConfounds
from ...engine import Workflow

DEFAULT_MEMORY_MIN_GB = 0.01
LOGGER = logging.getLogger('nipype.workflow')


def init_merge_and_denoise_wf(raw_dwi_files,
                              dwi_denoise_window,
                              unringing_method,
                              dwi_no_biascorr,
                              no_b0_harmonization,
                              denoise_before_combining,
                              orientation,
                              b0_threshold,
                              source_file,
                              mem_gb=1,
                              omp_nthreads=1,
                              calculate_qc=False,
                              name="merge_and_denoise_wf"):
    """

    .. workflow::
        :graph2use: orig
        :simple_form: yes

        from qsiprep.workflows.dwi import init_merge_and_denoise_wf
        wf = init_merge_and_dwnoise_wf(['/path/to/dwi/sub-1_dwi.nii.gz'],
                                       source_file='/data/sub-1/dwi/sub-1_dwi.nii.gz',
                                       dwi_denoise_window=7,
                                       b0_threshold=100,
                                       unringing_method='mrdegibbs',
                                       dwi_no_biascorr=False,
                                       no_b0_harmonization=False,
                                       denoise_before_combining=True,
                                       combine_all_dwis=True)

    **Parameters**

        raw_dwi_files : list
            list of raw (in their original BIDS directory) dwi nifti files
        b0_threshold : int
            Maximum b value for an image to be considered a b=0
        dwi_denoise_window : int
            window size in voxels for ``dwidenoise``. Must be odd. If 0,
            ``dwidwenoise`` will not be run
        unringing_method : str
            algorithm to use for removing Gibbs ringing. Options: none, mrdegibbs
        dwi_no_biascorr : bool
            run spatial bias correction (N4) on dwi series
        no_b0_harmonization : bool
            skip rescaling dwi scans to have matching b=0 intensities across scans
        denoise_before_combining : bool
            run ``dwidenoise`` before combining dwis. Requires ``combine_all_dwis``
            If ``dwi_denoise_window > 0`` and this is ``False``, then ``dwidenoise``
            is run on the merged dwi series.
        calculate_qc : bool
            Should DSI Studio's QC be calculated on the merged raw data?

    **Outputs**

        merged_image
            dwi series, resampled to T1w space
        merged_bval
            bvals from merged images
        merged_bvec
            bvecs from merged images
        noise_image
            image(s) created by ``dwidenoise``
        original_files
            names of the original files for each volume
        qc_summary
            DSI Studio QC text file

    """

    workflow = Workflow(name=name)
    outputnode = pe.Node(
        niu.IdentityInterface(fields=[
<<<<<<< HEAD
            'merged_image', 'merged_bval', 'merged_bvec', 'noise_images', 'bias_images',
            'denoising_confounds', 'original_files', 'qc_summary']),
        name='outputnode')

    # DWIs will be merged at some point.
    merge_dwis = pe.Node(
        MergeDWIs(bids_dwi_files=raw_dwi_files,
                  b0_threshold=b0_threshold,
                  harmonize_b0_intensities=not no_b0_harmonization),
        name='merge_dwis')
    # Create a denoising workflow for each input image
    num_dwis = len(raw_dwi_files)
    conformed_bvals = pe.Node(niu.Merge(num_dwis), name='conformed_bvals')
    conformed_bvecs = pe.Node(niu.Merge(num_dwis), name='conformed_bvecs')
    conformed_images = pe.Node(niu.Merge(num_dwis), name='conformed_images')
    # derivatives from denoising
    denoising_confounds = pe.Node(niu.Merge(num_dwis), name='denoising_confounds')
    noise_images = pe.Node(niu.Merge(num_dwis), name='noise_images')
    bias_images = pe.Node(niu.Merge(num_dwis), name='bias_images')
    # Collect conformers and denoisers
    conformers = []
    denoising_wfs = []
    for dwi_num, dwi_file in enumerate(raw_dwi_files, start=1):
        # Conform each image to the requested orientation
        conformers.append(
            pe.Node(ConformDwi(orientation=orientation),
                    name="conform_dwis%02d" % dwi_num))
        conformers[-1].inputs.dwi_file = dwi_file

        if denoise_before_combining:
            # Build the denoising workflow
            _, fname, _ = split_filename(dwi_file)
            wf_name = _get_wf_name(fname).replace('preproc', 'denoise')
            denoising_wfs.append(
                init_dwi_denoising_wf(dwi_denoise_window=dwi_denoise_window,
                                      unringing_method=unringing_method,
                                      dwi_no_biascorr=dwi_no_biascorr,
                                      no_b0_harmonization=no_b0_harmonization,
                                      b0_threshold=b0_threshold,
                                      mem_gb=mem_gb,
                                      omp_nthreads=omp_nthreads,
                                      source_file=dwi_file,
                                      name=wf_name))
            workflow.connect([
                (conformers[-1], denoising_wfs[-1], [
                    ('bval_file', 'inputnode.bval_file'),
                    ('bvec_file', 'inputnode.bvec_file'),
                    ('dwi_file', 'inputnode.dwi_file')]),
                (denoising_wfs[-1], denoising_confounds, [
                    ('outputnode.confounds', 'in%d' % dwi_num)]),
                (denoising_wfs[-1], noise_images, [
                    ('outputnode.noise_image', 'in%d' % dwi_num)]),
                (denoising_wfs[-1], bias_images, [
                    ('outputnode.bias_image', 'in%d' % dwi_num)])])
            dwi_source = denoising_wfs[-1]
            edge_prefix = 'outputnode.'
        else:
            dwi_source = conformers[-1]
            edge_prefix = ''

        print("merging source", dwi_source)
        workflow.connect([
            (dwi_source, conformed_images, [(edge_prefix + 'dwi_file', 'in%d' % dwi_num)]),
            (dwi_source, conformed_bvals, [(edge_prefix + 'bval_file', 'in%d' % dwi_num)]),
            (dwi_source, conformed_bvecs, [(edge_prefix + 'bvec_file', 'in%d' % dwi_num)]),
        ])

    # Get a QC score for the raw data
    if calculate_qc:
        qc_wf = init_modelfree_qc_wf(dwi_files=raw_dwi_files)
        workflow.connect([
            (qc_wf, outputnode, [('outputnode.qc_summary', 'qc_summary')]),
            (merge_dwis, qc_wf, [('out_bval', 'inputnode.bval_file'),
                                 ('out_bvec', 'inputnode.bvec_file')])])

    # Merge the either conformed-only or conformed-and-denoised data
    workflow.connect([
        (conformed_images, merge_dwis, [('out', 'dwi_files')]),
        (conformed_bvals, merge_dwis, [('out', 'bval_files')]),
        (conformed_bvecs, merge_dwis, [('out', 'bvec_files')]),
        (merge_dwis, outputnode, [
            ('original_images', 'original_files'),
            ('out_bval', 'merged_bval'),
            ('out_bvec', 'merged_bvec')])])
=======
            'merged_image', 'merged_bval', 'merged_bvec', 'noise_image', 'original_files',
            'validation_reports']),
        name='outputnode')

    conform_dwis = pe.MapNode(
        ConformDwi(orientation=orientation), iterfield=['dwi_file'], name="conform_dwis")
    merge_dwis = pe.Node(MergeDWIs(), name='merge_dwis')
>>>>>>> d7856d0e

    # We have denoised and combined, therefore we are done
    if denoise_before_combining:
        workflow.connect([
            (denoising_confounds, merge_dwis, [('out', 'denoising_confounds')]),
            (merge_dwis, outputnode, [
                ('out_dwi', 'merged_image'),
                ('merged_denoising_confounds', 'denoising_confounds')]),
            (noise_images, outputnode, [('out', 'noise_images')]),
            (bias_images, outputnode, [('out', 'bias_images')])
        ])
        return workflow

    # Send the merged series for denoising
    merge_confounds = pe.Node(niu.Merge(2), name="merge_confounds")
    hstack_confounds = pe.Node(StackConfounds(axis=1), name='hstack_confounds')
    denoising_wf = init_dwi_denoising_wf(
        dwi_denoise_window=dwi_denoise_window,
        unringing_method=unringing_method,
        dwi_no_biascorr=dwi_no_biascorr,
        no_b0_harmonization=no_b0_harmonization,
        b0_threshold=b0_threshold,
        mem_gb=mem_gb,
        omp_nthreads=omp_nthreads,
        source_file=source_file,
        name='merged_denoise')
    workflow.connect([
<<<<<<< HEAD
        (merge_dwis, denoising_wf, [
            ('out_bval', 'inputnode.bval_file'),
            ('out_dwi', 'inputnode.dwi_file'),
            ('out_bvec', 'inputnode.bvec_file')]),
        (merge_dwis, merge_confounds, [('merged_denoising_confounds', 'in1')]),
        (denoising_wf, merge_confounds, [('outputnode.confounds', 'in2')]),
        (merge_confounds, hstack_confounds, [('out', 'in_files')]),
        (hstack_confounds, outputnode, [('confounds_file', 'denoising_confounds')]),
        (denoising_wf, outputnode, [
            ('outputnode.dwi_file', 'merged_image'),
            (('outputnode.noise_image', _as_list), 'noise_images'),
            (('outputnode.bias_image', _as_list), 'bias_images')]),
=======
        (inputnode, conform_dwis, [('dwi_files', 'dwi_file')]),
        (inputnode, merge_dwis, [('dwi_files', 'bids_dwi_files')]),
        (conform_dwis, merge_dwis, [('bval_file', 'bval_files'),
                                    ('bvec_file', 'bvec_files')]),
        (conform_dwis, outputnode, [('out_report', 'validation_reports')]),
        (merge_dwis, outputnode, [('out_bval', 'merged_bval'),
                                  ('out_bvec', 'merged_bvec'),
                                  ('original_images', 'original_files')])
>>>>>>> d7856d0e
    ])

    return workflow


def init_dwi_denoising_wf(dwi_denoise_window,
                          unringing_method,
                          dwi_no_biascorr,
                          no_b0_harmonization,
                          b0_threshold,
                          source_file,
                          mem_gb=1,
                          omp_nthreads=1,
                          name="denoise_wf"):

    inputnode = pe.Node(
        niu.IdentityInterface(fields=['dwi_file', 'bval_file', 'bvec_file']),
        name='inputnode')
    outputnode = pe.Node(
        niu.IdentityInterface(fields=['dwi_file', 'bval_file', 'bvec_file', 'noise_image',
                                      'bias_image', 'confounds']),
        name='outputnode')
    workflow = Workflow(name=name)

    # Get IdentityInterfaces ready to hold intermediate results
    buffernodes = []

    def get_buffernode():
        num_buffers = len(buffernodes)
        return pe.Node(niu.IdentityInterface(fields=['dwi_file']),
                       name='buffer%02d' % num_buffers)

    buffernodes.append(get_buffernode())
    workflow.connect([
        (inputnode, buffernodes[-1], [('dwi_file', 'dwi_file')]),
        (inputnode, outputnode, [
            ('bval_file', 'bval_file'),
            ('bvec_file', 'bvec_file')])])

    # Which steps to apply?
    do_denoise = dwi_denoise_window > 0
    do_unringing = unringing_method in ('mrdegibbs', 'dipy')
    do_biascorr = not dwi_no_biascorr
    harmonize_b0s = not no_b0_harmonization
    # How many steps in the denoising pipeline
    num_steps = sum(map(int, [do_denoise, do_unringing, do_biascorr, harmonize_b0s]))
    merge_confounds = pe.Node(niu.Merge(num_steps), name='merge_confounds')

    # Add the steps
    step_num = 1  # Merge inputs start at 1
    if dwi_denoise_window > 0:
        denoiser = pe.Node(
            DWIDenoise(extent=(dwi_denoise_window, dwi_denoise_window,
                               dwi_denoise_window)),
            name='denoiser')
        ds_report_denoising = pe.Node(
            DerivativesDataSink(suffix=name + '_denoising',
                                source_file=source_file),
            name='ds_report_' + name + '_denoising',
            run_without_submitting=True,
            mem_gb=DEFAULT_MEMORY_MIN_GB)
        buffernodes.append(get_buffernode())
        workflow.connect([
            (buffernodes[-2], denoiser, [('dwi_file', 'in_file')]),
            (denoiser, ds_report_denoising, [('out_report', 'in_file')]),
            (denoiser, buffernodes[-1], [('out_file', 'dwi_file')]),
            (denoiser, merge_confounds, [('nmse_text', 'in%d' % step_num)])
        ])
        step_num += 1

    if do_unringing:
        if unringing_method == 'mrdegibbs':
            degibbser = pe.Node(MRDeGibbs(), name='degibbser')
        ds_report_unringing = pe.Node(
            DerivativesDataSink(suffix=name + '_unringing',
                                source_file=source_file),
            name='ds_report_' + name + '_unringing',
            run_without_submitting=True,
            mem_gb=DEFAULT_MEMORY_MIN_GB)
        buffernodes.append(get_buffernode())
        workflow.connect([
            (buffernodes[-2], degibbser, [('dwi_file', 'in_file')]),
            (degibbser, ds_report_unringing, [('out_report', 'in_file')]),
            (degibbser, buffernodes[-1], [('out_file', 'dwi_file')]),
            (degibbser, merge_confounds, [('nmse_text', 'in%d' % step_num)])
        ])
        step_num += 1

    if do_biascorr:
        biascorr = pe.Node(DWIBiasCorrect(use_ants=True), name='biascorr')
        ds_report_biascorr = pe.Node(
            DerivativesDataSink(suffix=name + '_biascorr',
                                source_file=source_file),
            name='ds_report_' + name + '_biascorr',
            run_without_submitting=True,
            mem_gb=DEFAULT_MEMORY_MIN_GB)
        get_b0s = pe.Node(ExtractB0s(b0_threshold=b0_threshold), name='get_b0s')
        quick_mask = pe.Node(MaskEPI(lower_cutoff=0.02), name='quick_mask')
        buffernodes.append(get_buffernode())
        workflow.connect([
            (buffernodes[-2], biascorr, [('dwi_file', 'in_file')]),
            (buffernodes[-2], get_b0s, [('dwi_file', 'dwi_series')]),
            (inputnode, get_b0s, [('bval_file', 'bval_file')]),
            (get_b0s, quick_mask, [('b0_series', 'in_files')]),
            (quick_mask, biascorr, [('out_mask', 'mask')]),
            (biascorr, buffernodes[-1], [('out_file', 'dwi_file')]),
            (biascorr, ds_report_biascorr, [('out_report', 'in_file')]),
            (biascorr, merge_confounds, [('nmse_text', 'in%d' % step_num)]),
            (inputnode, biascorr, [('bval_file', 'in_bval'), ('bvec_file', 'in_bvec')])
        ])
        step_num += 1

    workflow.connect([
        (buffernodes[-1], outputnode, [('dwi_file', 'dwi_file')])])

    # If any denoising operations were run, collect their confounds
    if step_num > 1:
        hstack_confounds = pe.Node(StackConfounds(axis=1), name='hstack_confounds')
        workflow.connect([
            (merge_confounds, hstack_confounds, [('out', 'in_files')]),
            (hstack_confounds, outputnode, [('confounds_file', 'confounds')])])

    # workflow.__desc__ = desc + denoise_boilerplate
    return workflow


def _as_list(item):
    return [item]<|MERGE_RESOLUTION|>--- conflicted
+++ resolved
@@ -99,7 +99,6 @@
     workflow = Workflow(name=name)
     outputnode = pe.Node(
         niu.IdentityInterface(fields=[
-<<<<<<< HEAD
             'merged_image', 'merged_bval', 'merged_bvec', 'noise_images', 'bias_images',
             'denoising_confounds', 'original_files', 'qc_summary']),
         name='outputnode')
@@ -184,15 +183,6 @@
             ('original_images', 'original_files'),
             ('out_bval', 'merged_bval'),
             ('out_bvec', 'merged_bvec')])])
-=======
-            'merged_image', 'merged_bval', 'merged_bvec', 'noise_image', 'original_files',
-            'validation_reports']),
-        name='outputnode')
-
-    conform_dwis = pe.MapNode(
-        ConformDwi(orientation=orientation), iterfield=['dwi_file'], name="conform_dwis")
-    merge_dwis = pe.Node(MergeDWIs(), name='merge_dwis')
->>>>>>> d7856d0e
 
     # We have denoised and combined, therefore we are done
     if denoise_before_combining:
@@ -220,7 +210,6 @@
         source_file=source_file,
         name='merged_denoise')
     workflow.connect([
-<<<<<<< HEAD
         (merge_dwis, denoising_wf, [
             ('out_bval', 'inputnode.bval_file'),
             ('out_dwi', 'inputnode.dwi_file'),
@@ -232,17 +221,7 @@
         (denoising_wf, outputnode, [
             ('outputnode.dwi_file', 'merged_image'),
             (('outputnode.noise_image', _as_list), 'noise_images'),
-            (('outputnode.bias_image', _as_list), 'bias_images')]),
-=======
-        (inputnode, conform_dwis, [('dwi_files', 'dwi_file')]),
-        (inputnode, merge_dwis, [('dwi_files', 'bids_dwi_files')]),
-        (conform_dwis, merge_dwis, [('bval_file', 'bval_files'),
-                                    ('bvec_file', 'bvec_files')]),
-        (conform_dwis, outputnode, [('out_report', 'validation_reports')]),
-        (merge_dwis, outputnode, [('out_bval', 'merged_bval'),
-                                  ('out_bvec', 'merged_bvec'),
-                                  ('original_images', 'original_files')])
->>>>>>> d7856d0e
+            (('outputnode.bias_image', _as_list), 'bias_images')])
     ])
 
     return workflow
