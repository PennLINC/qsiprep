--- conflicted
+++ resolved
@@ -86,21 +86,13 @@
     dwi_series = scan_groups['dwi_series']
     source_file = dwi_series[0]
     fieldmap_info = scan_groups['fieldmap_info']
+    # Run SyN if forced or in the absence of fieldmap correction
     fieldmap_type = fieldmap_info['suffix']
-    # Run SyN if forced or in the absence of fieldmap correction
-    doing_syn = force_syn or (use_syn and fieldmap_type is None)
-    if doing_syn:
-<<<<<<< HEAD
-        fieldmap_info['type'] = 'syn'
-        fieldmap_type = fieldmap_info['type']
-=======
-        fieldmap_info['suffix'] = 'syn'
->>>>>>> efeb7855
 
     if fieldmap_type is None:
         LOGGER.warning('SDC: no fieldmaps found or they were ignored (%s).',
                        source_file)
-    elif doing_syn:
+    elif fieldmap_type == 'syn':
         LOGGER.warning(
             'SDC: no fieldmaps found or they were ignored. '
             'Using EXPERIMENTAL "fieldmap-less SyN" correction '
