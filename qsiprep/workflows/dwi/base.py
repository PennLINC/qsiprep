--- conflicted
+++ resolved
@@ -360,7 +360,6 @@
 
 : """
 
-<<<<<<< HEAD
     pre_hmc_wf = init_dwi_pre_hmc_wf(scan_groups=scan_groups,
                                      b0_threshold=b0_threshold,
                                      preprocess_rpe_series=doing_bidirectional_pepolar,
@@ -379,26 +378,6 @@
     test_pre_hmc_connect = pe.Node(TestInput(), name='test_pre_hmc_connect')
     if hmc_model in ('none', '3dSHORE','tensor'):
         if not hmc_model == 'none' and shoreline_iters < 1:
-=======
-    pre_hmc_wf = init_dwi_pre_hmc_wf(
-        scan_groups=scan_groups,
-        b0_threshold=b0_threshold,
-        preprocess_rpe_series=doing_bidirectional_pepolar,
-        dwi_denoise_window=dwi_denoise_window,
-        denoise_method=denoise_method,
-        unringing_method=unringing_method,
-        no_b0_harmonization=no_b0_harmonization,
-        b1_biascorrect_stage=b1_biascorrect_stage,
-        orientation="LAS" if hmc_model == "eddy" else "LPS",
-        source_file=source_file,
-        low_mem=low_mem,
-        denoise_before_combining=denoise_before_combining,
-        omp_nthreads=omp_nthreads,
-    )
-    test_pre_hmc_connect = pe.Node(TestInput(), name="test_pre_hmc_connect")
-    if hmc_model in ("none", "3dSHORE", "tensor"):
-        if not hmc_model == "none" and shoreline_iters < 1:
->>>>>>> 866a8789
             raise Exception("--shoreline-iters must be > 0 when --hmc-model is " + hmc_model)
         hmc_wf = init_qsiprep_hmcsdc_wf(
             scan_groups=scan_groups,
