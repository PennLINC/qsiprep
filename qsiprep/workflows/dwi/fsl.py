--- conflicted
+++ resolved
@@ -17,11 +17,7 @@
 from .registration import init_b0_to_anat_registration_wf, init_direct_b0_acpc_wf
 from ...interfaces.eddy import (GatherEddyInputs, ExtendedEddy, Eddy2SPMMotion,
                                 boilerplate_from_eddy_config)
-<<<<<<< HEAD
-from ...interfaces.images import SplitDWIs_FSL, ConformDwi, IntraModalMerge
-=======
 from ...interfaces.images import SplitDWIsFSL, ConformDwi, IntraModalMerge
->>>>>>> ebb22ea9
 from ...interfaces.reports import TopupSummary
 from ...interfaces.nilearn import EnhanceB0
 from ...interfaces import DerivativesDataSink
@@ -154,11 +150,7 @@
     # Convert eddy outputs back to LPS+, split them
     back_to_lps = pe.Node(ConformDwi(orientation="LPS"), name='back_to_lps')
     cnr_lps = pe.Node(ConformDwi(orientation="LPS"), name='cnr_lps')
-<<<<<<< HEAD
-    split_eddy_lps = pe.Node(SplitDWIs_FSL(b0_threshold=b0_threshold, deoblique_bvecs=True),
-=======
     split_eddy_lps = pe.Node(SplitDWIsFSL(b0_threshold=b0_threshold, deoblique_bvecs=True),
->>>>>>> ebb22ea9
                              name="split_eddy_lps")
 
     # Convert the b=0 template from pre_eddy_b0_ref to LPS+
