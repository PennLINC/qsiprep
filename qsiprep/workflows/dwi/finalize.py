"""
Orchestrating the dwi-preprocessing workflow
^^^^^^^^^^^^^^^^^^^^^^^^^^^^^^^^^^^^^^^^^^^^^

.. autofunction:: init_dwi_preproc_wf

"""

import os

from nipype import logging

from nipype.pipeline import engine as pe
from nipype.interfaces import afni, mrtrix3, utility as niu

from ...interfaces import DerivativesDataSink
from ...niworkflows.interfaces.registration import SimpleBeforeAfterRPT
from ...interfaces.reports import DiffusionSummary, GradientPlot
from ...interfaces.confounds import DMRISummary
from ...interfaces.mrtrix import MRTrixGradientTable
from ...engine import Workflow

# dwi workflows
from .hmc_sdc import init_qsiprep_hmcsdc_wf
from .fsl import init_fsl_hmc_wf
from .pre_hmc import init_dwi_pre_hmc_wf
from .util import _create_mem_gb, _get_wf_name
from .registration import init_b0_to_anat_registration_wf
from .resampling import init_dwi_trans_wf
from .confounds import init_dwi_confs_wf
from .derivatives import init_dwi_derivatives_wf

DEFAULT_MEMORY_MIN_GB = 0.01
LOGGER = logging.getLogger('nipype.workflow')


def init_dwi_finalize_wf(scan_groups,
                         name,
                         output_prefix,
                         ignore,
                         hmc_model,
                         shoreline_iters,
                         reportlets_dir,
                         output_spaces,
                         template,
                         output_dir,
                         omp_nthreads,
                         write_local_bvecs,
                         low_mem,
                         use_syn,
                         make_intramodal_template,
                         layout=None):
    """
    This workflow controls the resampling parts of the dwi preprocessing workflow.

    .. workflow::
        :graph2use: orig
        :simple_form: yes

        from qsiprep.workflows.dwi.base import init_dwi_finalize_wf(scan_groups, name, output_prefix, ignore, hmc_model, shoreline_iters, reportlets_dir, output_spaces, template, output_dir, omp_nthreads, write_local_bvecs, low_mem, use_syn, make_intramodal_template, layout)
        wf = init_dwi_finalize_wf(name='finalize_wf',
                                  omp_nthreads=1,
                                  ignore=[],
                                  reportlets_dir='.',
                                  output_dir='.',
                                  template='MNI152NLin2009cAsym',
                                  output_spaces=['T1w', 'template'],
                                  low_mem=False,
                                  output_prefix='',
                                  write_local_bvecs=False,
                                  num_dwi=1)

    **Parameters**

        output_prefix : str
            beginning of the output file name (eg 'sub-1_buds-j')
        ignore : list
            Preprocessing steps to skip (eg "fieldmaps")
        reportlets_dir : str
            Directory in which to save reportlets
        output_spaces : list
            List of output spaces functional images are to be resampled to.
            Some parts of pipeline will only be instantiated for some output s
            paces.

            Valid spaces:

                - T1w
                - template

        template : str
            Name of template targeted by ``template`` output space
        output_dir : str
            Directory in which to save derivatives
        omp_nthreads : int
            Maximum number of threads an individual process may use
        low_mem : bool
            Write uncompressed .nii files in some cases to reduce memory usage
        layout : BIDSLayout
            BIDSLayout structure to enable metadata retrieval

    **Inputs**

        t1_preproc
            Bias-corrected structural template image
        t1_brain
            Skull-stripped ``t1_preproc``
        t1_mask
            Mask of the skull-stripped template image
        t1_output_grid
            Image to write out DWIs aligned to t1
        t1_seg
            Segmentation of preprocessed structural image, including
            gray-matter (GM), white-matter (WM) and cerebrospinal fluid (CSF)
        t1_tpms
            List of tissue probability maps in T1w space
        t1_2_mni_forward_transform
            ANTs-compatible affine-and-warp transform file
        t1_2_mni_reverse_transform
            ANTs-compatible affine-and-warp transform file (inverse)
        subjects_dir
            FreeSurfer SUBJECTS_DIR
        subject_id
            FreeSurfer subject ID
        t1_2_fsnative_forward_transform
            LTA-style affine matrix translating from T1w to
            FreeSurfer-conformed subject space
        t1_2_fsnative_reverse_transform
            LTA-style affine matrix translating from FreeSurfer-conformed
            subject space to T1w
        dwi_sampling_grid
            A NIfTI1 file with the grid spacing and FoV to resample the DWIs
        b0_ref_image
            A Nifti of the b0 reference that was used for hmc and sdc
        intramodal_template
            The intramodal template image created from all b0 ref images

    **Outputs**

        dwi_t1
            dwi series, resampled to T1w space
        dwi_mask_t1
            dwi series mask in T1w space
        bvals_t1
            bvalues of the dwi series
        bvecs_t1
            bvecs after aligning to the T1w and resampling
        local_bvecs_t1
            voxelwise bvecs accounting for local displacements
        gradient_table_t1
            MRTrix-style gradient table

        dwi_mni
            dwi series, resampled to template space
        dwi_mask_mni
            dwi series mask in template space
        bvals_mni
            bvalues of the dwi series
        bvecs_mni
            bvecs after aligning to the T1w and resampling
        local_bvecs_mni
            voxelwise bvecs accounting for local displacements
        gradient_table_mni
            MRTrix-style gradient table

    """
    # Check the inputs
    if layout is not None:
        all_dwis = scan_groups['dwi_series']
        source_file = all_dwis[0]
        fieldmap_info = scan_groups['fieldmap_info']
    else:
        all_dwis = ['/fake/testing/path.nii.gz']
        source_file = all_dwis[0]
<<<<<<< HEAD
        fieldmap_info = {'type': None}
        dwi_metadata = {}

    fieldmap_type = fieldmap_info['type']
=======
        fieldmap_info = {'suffix': None}
>>>>>>> efeb7855

    fieldmap_type = fieldmap_info['suffix']
    mem_gb = {'filesize': 1, 'resampled': 1, 'largemem': 1}
    dwi_nvols = 10

    # Determine resource usage
    for scan in all_dwis:
        if not os.path.exists(scan):
            # For docs building
            continue
        _dwi_nvols, _mem_gb = _create_mem_gb(scan)
        dwi_nvols += _dwi_nvols
        mem_gb['filesize'] += _mem_gb['filesize']
        mem_gb['resampled'] += _mem_gb['resampled']
        mem_gb['largemem'] += _mem_gb['largemem']

    workflow = Workflow(name=name)

    inputnode = pe.Node(
        niu.IdentityInterface(fields=[
            'itk_b0_to_t1',
            'b0_to_intramodal_template_transforms',
            'intramodal_template_to_t1_affine',
            'intramodal_template_to_t1_warp',
            't1_2_mni_forward_transform',
            'hmc_optimization_data',
            'dwi_files',
            'cnr_map',
            'bval_files',
            'bvec_files',
            'b0_ref_image',
            'intramodal_template',
            'b0_indices',
            'dwi_mask',
            'original_files',
            'hmc_xforms',
            'fieldwarps',
            'output_grid',
            'sbref_file', 'subjects_dir', 'subject_id',
            't1_preproc', 't1_brain', 't1_mask', 'mni_mask', 't1_seg', 't1_tpms',
            't1_aseg', 't1_aparc',
            't1_2_mni_reverse_transform', 't1_2_fsnative_forward_transform',
            't1_2_fsnative_reverse_transform', 'dwi_sampling_grid'
        ]),
        name='inputnode')
    outputnode = pe.Node(
        niu.IdentityInterface(fields=[
            'dwi_t1', 'dwi_mask_t1', 'cnr_map_t1', 'bvals_t1', 'bvecs_t1', 'local_bvecs_t1',
            't1_b0_ref', 't1_b0_series', 'dwi_mni', 'dwi_mask_mni', 'cnr_map_mni', 'bvals_mni',
            'bvecs_mni', 'local_bvecs_mni', 'mni_b0_ref', 'mni_b0_series', 'confounds',
            'gradient_table_mni', 'gradient_table_t1', 'hmc_optimization_data'
        ]),
        name='outputnode')

    gradient_plot = pe.Node(GradientPlot(), name='gradient_plot', run_without_submitting=True)
    ds_report_gradients = pe.Node(
        DerivativesDataSink(suffix='sampling_scheme'),
        name='ds_report_gradients', run_without_submitting=True,
        mem_gb=DEFAULT_MEMORY_MIN_GB)

    if make_intramodal_template:
        b0_to_im_template = pe.Node(SimpleBeforeAfterRPT(), name='b0_to_im_template')
        ds_report_intramodal = pe.Node(
            DerivativesDataSink(suffix='to_intramodal'),
            name='ds_report_intramodal', run_without_submitting=True,
            mem_gb=DEFAULT_MEMORY_MIN_GB)
        workflow.connect([
            (inputnode, b0_to_im_template, [
                ('intramodal_template', 'after'),
                ('b0_ref_image', 'before')]),
            (b0_to_im_template, ds_report_intramodal, [('out_report', 'in_file')])
        ])

    # CONNECT TO DERIVATIVES #####################
    dwi_derivatives_wf = init_dwi_derivatives_wf(
        output_prefix=output_prefix,
        source_file=source_file,
        output_dir=output_dir,
        output_spaces=output_spaces,
        template=template,
        write_local_bvecs=write_local_bvecs,
        hmc_model=hmc_model,
        shoreline_iters=shoreline_iters)

    workflow.connect([
        (inputnode, dwi_derivatives_wf, [('dwi_files', 'inputnode.source_file')]),
        (inputnode, outputnode, [('hmc_optimization_data', 'hmc_optimization_data')]),
        (outputnode, dwi_derivatives_wf,
         [('dwi_t1', 'inputnode.dwi_t1'),
          ('dwi_mask_t1', 'inputnode.dwi_mask_t1'),
          ('cnr_map_t1', 'inputnode.cnr_map_t1'),
          ('bvals_t1', 'inputnode.bvals_t1'),
          ('bvecs_t1', 'inputnode.bvecs_t1'),
          ('local_bvecs_t1', 'inputnode.local_bvecs_t1'),
          ('t1_b0_ref', 'inputnode.t1_b0_ref'),
          ('t1_b0_series', 'inputnode.t1_b0_series'),
          ('gradient_table_t1', 'inputnode.gradient_table_t1'),
          ('dwi_mni', 'inputnode.dwi_mni'),
          ('dwi_mask_mni', 'inputnode.dwi_mask_mni'),
          ('cnr_map_mni', 'inputnode.cnr_map_mni'),
          ('bvals_mni', 'inputnode.bvals_mni'),
          ('bvecs_mni', 'inputnode.bvecs_mni'),
          ('local_bvecs_mni', 'inputnode.local_bvecs_mni'),
          ('mni_b0_ref', 'inputnode.mni_b0_ref'),
          ('mni_b0_series', 'inputnode.mni_b0_series'),
          ('gradient_table_mni', 'inputnode.gradient_table_mni'),
          ('confounds', 'inputnode.confounds'),
          ('hmc_optimization_data', 'inputnode.hmc_optimization_data')])
    ])

    workflow.connect([
        (inputnode, gradient_plot, [
            ('bvec_files', 'orig_bvec_files'),
            ('bval_files', 'orig_bval_files'),
            ('original_files', 'source_files')]),
        (gradient_plot, ds_report_gradients, [('plot_file', 'in_file')])
    ])

    if "T1w" in output_spaces:
        transform_dwis_t1 = init_dwi_trans_wf(name='transform_dwis_t1',
                                              template="ACPC",
                                              mem_gb=mem_gb['resampled'],
                                              use_fieldwarp=(fieldmap_type is not None
                                                             or use_syn),
                                              omp_nthreads=omp_nthreads,
                                              use_compression=False,
                                              to_mni=False,
                                              write_local_bvecs=write_local_bvecs)
        gtab_t1 = pe.Node(MRTrixGradientTable(), name='gtab_t1')
        workflow.connect([
            (inputnode, transform_dwis_t1, [
                ('b0_indices', 'inputnode.b0_indices'),
                ('bval_files', 'inputnode.bval_files'),
                ('bvec_files', 'inputnode.bvec_files'),
                ('b0_ref_image', 'inputnode.b0_ref_image'),
                ('cnr_map', 'inputnode.cnr_map'),
                ('t1_mask', 'inputnode.t1_mask'),
                ('dwi_mask', 'inputnode.dwi_mask'),
                ('hmc_xforms', 'inputnode.hmc_xforms'),
                ('fieldwarps', 'inputnode.fieldwarps'),
                ('dwi_files', 'inputnode.dwi_files'),
                ('dwi_sampling_grid', 'inputnode.output_grid'),
                ('b0_to_intramodal_template_transforms',
                 'inputnode.b0_to_intramodal_template_transforms'),
                ('intramodal_template_to_t1_affine',
                 'inputnode.intramodal_template_to_t1_affine'),
                ('intramodal_template_to_t1_warp',
                 'inputnode.intramodal_template_to_t1_warp'),
                ('itk_b0_to_t1', 'inputnode.itk_b0_to_t1')]),
            (transform_dwis_t1, outputnode, [('outputnode.bvals', 'bvals_t1'),
                                             ('outputnode.rotated_bvecs', 'bvecs_t1'),
                                             ('outputnode.dwi_resampled', 'dwi_t1'),
                                             ('outputnode.cnr_map_resampled', 'cnr_map_t1'),
                                             ('outputnode.local_bvecs', 'local_bvecs_t1'),
                                             ('outputnode.b0_series', 't1_b0_series'),
                                             ('outputnode.dwi_ref_resampled', 't1_b0_ref'),
                                             ('outputnode.resampled_dwi_mask', 'dwi_mask_t1')]),
            (outputnode, gradient_plot, [('bvecs_t1', 'final_bvec_file')]),
            (transform_dwis_t1, gtab_t1, [('outputnode.bvals', 'bval_file'),
                                          ('outputnode.rotated_bvecs', 'bvec_file')]),
            (gtab_t1, outputnode, [('gradient_file', 'gradient_table_t1')])])

    if "template" in output_spaces:
        transform_dwis_mni = init_dwi_trans_wf(name='transform_dwis_mni',
                                               template=template,
                                               mem_gb=mem_gb['resampled'],
                                               use_fieldwarp=(fieldmap_type is not None
                                                              or use_syn),
                                               omp_nthreads=omp_nthreads,
                                               use_compression=False,
                                               to_mni=True,
                                               write_local_bvecs=write_local_bvecs)
        gtab_mni = pe.Node(MRTrixGradientTable(), name='gtab_mni')
        workflow.connect([
            (inputnode, transform_dwis_mni, [
                ('b0_indices', 'inputnode.b0_indices'),
                ('bval_files', 'inputnode.bval_files'),
                ('bvec_files', 'inputnode.bvec_files'),
                ('b0_ref_image', 'inputnode.b0_ref_image'),
                ('cnr_map', 'inputnode.cnr_map'),
                ('dwi_mask', 'inputnode.dwi_mask'),
                ('hmc_xforms', 'inputnode.hmc_xforms'),
                ('fieldwarps', 'inputnode.fieldwarps'),
                ('dwi_files', 'inputnode.dwi_files'),
                ('dwi_sampling_grid', 'inputnode.output_grid'),
                ('b0_to_intramodal_template_transforms',
                 'inputnode.b0_to_intramodal_template_transforms'),
                ('intramodal_template_to_t1_affine',
                 'inputnode.intramodal_template_to_t1_affine'),
                ('intramodal_template_to_t1_warp',
                 'inputnode.intramodal_template_to_t1_warp'),
                ('itk_b0_to_t1', 'inputnode.itk_b0_to_t1'),
                ('t1_2_mni_forward_transform', 'inputnode.t1_2_mni_forward_transform')]),
            (transform_dwis_mni, outputnode, [('outputnode.bvals', 'bvals_mni'),
                                              ('outputnode.rotated_bvecs', 'bvecs_mni'),
                                              ('outputnode.dwi_resampled', 'dwi_mni'),
                                              ('outputnode.dwi_mask_resampled', 'dwi_mask_mni'),
                                              ('outputnode.b0_series', 'mni_b0_series'),
                                              ('outputnode.local_bvecs', 'local_bvecs_mni'),
                                              ('outputnode.dwi_ref_resampled', 'mni_b0_ref')]),
            (transform_dwis_mni, gtab_mni, [('outputnode.bvals', 'bval_file'),
                                            ('outputnode.rotated_bvecs', 'bvec_file')]),
            (gtab_mni, outputnode, [('gradient_file', 'gradient_table_mni')])
        ])
        if "T1w" not in output_spaces:
            workflow.connect([(outputnode, gradient_plot, [('bvecs_mni', 'final_bvec_file')])])

    # Fill-in datasinks of reportlets seen so far
    for node in workflow.list_node_names():
        if node.split('.')[-1].startswith('ds_report'):
            workflow.get_node(node).inputs.base_directory = reportlets_dir
            workflow.get_node(node).inputs.source_file = source_file
    return workflow


def init_mask_finalize_wf(name="mask_finalize_wf"):
    """Creates a final mask using a combination of the t1 mask and dwi2mask
    """
    inputnode = pe.Node(
        niu.IdentityInterface(fields=['t1_mask', 'resampled_b0s']),
        name='inputnode')
    outputnode = pe.Node(niu.IdentityInterface(fields=['mask_file']), name='outputnode')
    workflow = Workflow(name=name)
    resample_t1_mask = pe.Node(
        afni.Resample(outputtype='NIFTI_GZ', resample_mode="NN"), name='resample_t1_mask')
    b0mask = pe.Node(afni.Automask(outputtype='NIFTI_GZ'), name='b0mask')
    or_mask = pe.Node(afni.Calc(outputtype='NIFTI_GZ', expr='step(a+b)'), name='or_mask')
    workflow.connect([
        (inputnode, resample_t1_mask, [
            ('t1_mask', 'in_file'),
            ('resampled_b0s', 'master')]),
        (inputnode, b0mask, [('resampled_b0s', 'in_file')]),
        (b0mask, or_mask, [('out_file', 'in_file_a')]),
        (resample_t1_mask, or_mask, [('out_file', 'in_file_b')]),
        (or_mask, outputnode, [('out_file', 'mask_file')])
    ])

    return workflow<|MERGE_RESOLUTION|>--- conflicted
+++ resolved
@@ -172,14 +172,9 @@
     else:
         all_dwis = ['/fake/testing/path.nii.gz']
         source_file = all_dwis[0]
-<<<<<<< HEAD
         fieldmap_info = {'type': None}
-        dwi_metadata = {}
 
     fieldmap_type = fieldmap_info['type']
-=======
-        fieldmap_info = {'suffix': None}
->>>>>>> efeb7855
 
     fieldmap_type = fieldmap_info['suffix']
     mem_gb = {'filesize': 1, 'resampled': 1, 'largemem': 1}
