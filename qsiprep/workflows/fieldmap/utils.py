"""
Functions copied from nipype

"""
import os
from nipype.interfaces import fsl, utility as niu
from nipype.pipeline import engine as pe


def siemens2rads(in_file, out_file=None):
    """
    Converts input phase difference map to rads
    """
    import numpy as np
    import nibabel as nb
    import os.path as op
    import math

    if out_file is None:
        fname, fext = op.splitext(op.basename(in_file))
        if fext == '.gz':
            fname, _ = op.splitext(fname)
        out_file = op.abspath('./%s_rads.nii.gz' % fname)

    in_file = np.atleast_1d(in_file).tolist()
    im = nb.load(in_file[0])
    data = im.get_fdata().astype(np.float32)
    hdr = im.header.copy()

    if len(in_file) == 2:
        data = nb.load(in_file[1]).get_fdata().astype(np.float32) - data
    elif (data.ndim == 4) and (data.shape[-1] == 2):
        data = np.squeeze(data[..., 1] - data[..., 0])
        hdr.set_data_shape(data.shape[:3])

    imin = data.min()
    imax = data.max()
    data = (2.0 * math.pi * (data - imin) / (imax - imin)) - math.pi
    hdr.set_data_dtype(np.float32)
    hdr.set_xyzt_units('mm')
    hdr['datatype'] = 16
    nb.Nifti1Image(data, im.affine, hdr).to_filename(out_file)
    return out_file


def demean_image(in_file, in_mask=None, out_file=None):
    """
    Demean image data inside mask
    """
    import numpy as np
    import nibabel as nb
    import os.path as op

    if out_file is None:
        fname, fext = op.splitext(op.basename(in_file))
        if fext == '.gz':
            fname, _ = op.splitext(fname)
        out_file = op.abspath('./%s_demean.nii.gz' % fname)

    im = nb.load(in_file)
    data = im.get_fdata().astype(np.float32)
    msk = np.ones_like(data)

    if in_mask is not None:
        msk = nb.load(in_mask).get_fdata().astype(np.float32)
        msk[msk > 0] = 1.0
        msk[msk < 1] = 0.0

    mean = np.median(data[msk == 1].reshape(-1))
    data[msk == 1] = data[msk == 1] - mean
    nb.Nifti1Image(data, im.affine, im.header).to_filename(out_file)
    return out_file


def cleanup_edge_pipeline(name='Cleanup'):
    """
    Perform some de-spiking filtering to clean up the edge of the fieldmap
    (copied from fsl_prepare_fieldmap)
    """
<<<<<<< HEAD
    import os
    
    # Check for FSL binary
    fsl_check = os.environ.get('FSLDIR', False)
    if not fsl_check:
        raise Exception("Container in use does not have FSL. To use this workflow, please download the qsiprep container with FSL installed.")

=======
    fsl_check = os.environ.get('FSLDIR', False)
    if not fsl_check:
        raise Exception(
            """Container in use does not have FSL. To use this workflow, 
            please download the qsiprep container with FSL installed.""")
>>>>>>> 301da128
    inputnode = pe.Node(
        niu.IdentityInterface(fields=['in_file', 'in_mask']), name='inputnode')
    outputnode = pe.Node(
        niu.IdentityInterface(fields=['out_file']), name='outputnode')

    fugue = pe.Node(
        fsl.FUGUE(
            save_fmap=True, despike_2dfilter=True, despike_threshold=2.1),
        name='Despike')
    erode = pe.Node(
        fsl.maths.MathsCommand(nan2zeros=True, args='-kernel 2D -ero'),
        name='MskErode')
    newmsk = pe.Node(
        fsl.MultiImageMaths(op_string='-sub %s -thr 0.5 -bin'), name='NewMask')
    applymsk = pe.Node(fsl.ApplyMask(nan2zeros=True), name='ApplyMask')
    join = pe.Node(niu.Merge(2), name='Merge')
    addedge = pe.Node(
        fsl.MultiImageMaths(op_string='-mas %s -add %s'), name='AddEdge')

    wf = pe.Workflow(name=name)
    wf.connect([(inputnode, fugue, [
        ('in_file', 'fmap_in_file'), ('in_mask', 'mask_file')
    ]), (inputnode, erode, [('in_mask', 'in_file')]), (inputnode, newmsk, [
        ('in_mask', 'in_file')
    ]), (erode, newmsk, [('out_file', 'operand_files')]), (fugue, applymsk, [
        ('fmap_out_file', 'in_file')
    ]), (newmsk, applymsk,
         [('out_file', 'mask_file')]), (erode, join, [('out_file', 'in1')]),
                (applymsk, join, [('out_file', 'in2')]), (inputnode, addedge, [
                    ('in_file', 'in_file')
                ]), (join, addedge, [('out', 'operand_files')]),
                (addedge, outputnode, [('out_file', 'out_file')])])
    return wf<|MERGE_RESOLUTION|>--- conflicted
+++ resolved
@@ -77,21 +77,11 @@
     Perform some de-spiking filtering to clean up the edge of the fieldmap
     (copied from fsl_prepare_fieldmap)
     """
-<<<<<<< HEAD
-    import os
-    
-    # Check for FSL binary
-    fsl_check = os.environ.get('FSLDIR', False)
-    if not fsl_check:
-        raise Exception("Container in use does not have FSL. To use this workflow, please download the qsiprep container with FSL installed.")
-
-=======
     fsl_check = os.environ.get('FSLDIR', False)
     if not fsl_check:
         raise Exception(
             """Container in use does not have FSL. To use this workflow, 
             please download the qsiprep container with FSL installed.""")
->>>>>>> 301da128
     inputnode = pe.Node(
         niu.IdentityInterface(fields=['in_file', 'in_mask']), name='inputnode')
     outputnode = pe.Node(
