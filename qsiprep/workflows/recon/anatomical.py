--- conflicted
+++ resolved
@@ -13,16 +13,12 @@
 
 import logging
 from pathlib import Path
-<<<<<<< HEAD
 from pkg_resources import resource_filename as pkgrf
 from nipype.pipeline import engine as pe
 from nipype.interfaces import utility as niu
 from nipype.interfaces import mrtrix3, ants, afni
 from nipype.interfaces.base import traits
 from ...niworkflows.interfaces.registration import RobustMNINormalizationRPT
-=======
-
->>>>>>> 18968a6f
 import nipype.interfaces.io as nio
 from nipype.interfaces import afni, ants, mrtrix3
 from nipype.interfaces import utility as niu
@@ -44,10 +40,9 @@
 from ...interfaces.mrtrix import GenerateMasked5tt, ITKTransformConvert, TransformHeader
 from ...niworkflows.interfaces.registration import RobustMNINormalizationRPT
 from qsiprep.interfaces.utils import GetConnectivityAtlases
-<<<<<<< HEAD
+
 from ..anatomical.volume import init_output_grid_wf
-=======
->>>>>>> 18968a6f
+
 
 LOGGER = logging.getLogger('nipype.workflow')
 
