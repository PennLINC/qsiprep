--- conflicted
+++ resolved
@@ -203,14 +203,10 @@
     else:
         has_transform = False
 
-<<<<<<< HEAD
-    t1w_brain_mask = layout.get(subject_id=subject_id, desc='brain', extension=['nii', 'nii.gz'],
-=======
     t1w_brain_mask = layout.get(subject=subject_id,
                                 invalid_filters='allow',
                                 desc='brain',
                                 extension=['nii', 'nii.gz'],
->>>>>>> c487ceda
                                 modality='anat')
     has_t1w_brain_mask = bool(t1w_brain_mask)
 
