--- conflicted
+++ resolved
@@ -18,18 +18,14 @@
 )
 from ...interfaces.interchange import recon_workflow_input_fields
 from ...interfaces.recon_scalars import (
-<<<<<<< HEAD
-    ReconScalarsDataSink, DIPYDKIReconScalars, DIPYMAPMRIReconScalars,
-    BrainSuite3dSHOREReconScalars)
-
-=======
+    ReconScalarsDataSink, 
+    DIPYDKIReconScalars, 
     BrainSuite3dSHOREReconScalars,
-    DIPYDKIReconScalars,
     DIPYMAPMRIReconScalars,
 )
 from ...interfaces.reports import CLIReconPeaksReport
 from qsiprep.interfaces.bids import ReconDerivativesDataSink
->>>>>>> 18968a6f
+
 
 LOGGER = logging.getLogger('nipype.interface')
 
