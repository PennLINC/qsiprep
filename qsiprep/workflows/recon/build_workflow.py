--- conflicted
+++ resolved
@@ -209,16 +209,12 @@
     # AMICO operations
     elif software == "AMICO":
         if node_spec["action"] == "fit_noddi":
-<<<<<<< HEAD
-            return init_amico_noddi_fit_wf(omp_nthreads, has_t1w_transform, **kwargs)
+            return init_amico_noddi_fit_wf(**kwargs)
 
     elif software == "pyAFQ":
         if node_spec["action"] == "pyAFQ_full":
-            return init_pyafq_wf(omp_nthreads, has_t1w_transform, **kwargs)
-
-=======
-            return init_amico_noddi_fit_wf(**kwargs)
->>>>>>> 429afc60
+            return init_pyafq_wf(**kwargs)
+
     # qsiprep operations
     else:
         if node_spec['action'] == "controllability":
