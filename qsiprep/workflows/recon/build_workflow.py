--- conflicted
+++ resolved
@@ -20,20 +20,19 @@
     init_dsi_studio_tractography_wf,
 )
 from .dynamics import init_controllability_wf
-<<<<<<< HEAD
 from .utils import init_conform_dwi_wf, init_discard_repeated_samples_wf
 from .steinhardt import init_steinhardt_order_param_wf
 from .scalar_mapping import init_scalar_to_bundle_wf, init_scalar_to_template_wf
 from ...engine import Workflow
 from ...interfaces.interchange import (
     default_input_set, recon_workflow_input_fields
-=======
+
 from .mrtrix import (
     init_global_tractography_wf,
     init_mrtrix_connectivity_wf,
     init_mrtrix_csd_recon_wf,
     init_mrtrix_tractography_wf,
->>>>>>> 18968a6f
+
 )
 from .scalar_mapping import init_scalar_to_bundle_wf
 from .steinhardt import init_steinhardt_order_param_wf
