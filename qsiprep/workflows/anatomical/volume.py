# emacs: -*- mode: python; py-indent-offset: 4; indent-tabs-mode: nil -*-
# vi: set ft=python sts=4 ts=4 sw=4 et:
#
# Many portions of this were copied from pre-apache fmriprep, but some are
# copied post-apache.
#
# Copyright The NiPreps Developers <nipreps@gmail.com>
#
# Licensed under the Apache License, Version 2.0 (the "License");
# you may not use this file except in compliance with the License.
# You may obtain a copy of the License at
#
#     http://www.apache.org/licenses/LICENSE-2.0
#
# Unless required by applicable law or agreed to in writing, software
# distributed under the License is distributed on an "AS IS" BASIS,
# WITHOUT WARRANTIES OR CONDITIONS OF ANY KIND, either express or implied.
# See the License for the specific language governing permissions and
# limitations under the License.
#
# We support and encourage derived works from this project, please read
# about our expectations at
#
#     https://www.nipreps.org/community/licensing/
#
"""
Anatomical reference preprocessing workflows
^^^^^^^^^^^^^^^^^^^^^^^^^^^^^^^^^^^^^^^^^^^^

.. autofunction:: init_anat_preproc_wf
.. autofunction:: init_skullstrip_ants_wf

"""

from nipype.interfaces import afni, ants, freesurfer, mrtrix3
from nipype.interfaces import utility as niu
from nipype.interfaces.ants import BrainExtraction, N4BiasFieldCorrection
from nipype.interfaces.base import traits
from nipype.pipeline import engine as pe
from niworkflows.engine.workflows import LiterateWorkflow as Workflow
from niworkflows.interfaces.images import TemplateDimensions
from niworkflows.interfaces.reportlets.masks import ROIsPlot
from pkg_resources import resource_filename as pkgr

from ... import config
from ...interfaces import Conform, DerivativesDataSink
from ...interfaces.anatomical import DesaturateSkull, GetTemplate, VoxelSizeChooser
from ...interfaces.freesurfer import (
    FixHeaderSynthStrip,
    MockSynthSeg,
    MockSynthStrip,
    PrepareSynthStripGrid,
    SynthSeg,
)
from ...interfaces.itk import AffineToRigid, DisassembleTransform
from ...interfaces.niworkflows import RobustMNINormalizationRPT
from ...interfaces.synb0 import get_synb0_atlas
from ...utils.misc import fix_multi_source_name

ANTS_VERSION = BrainExtraction().version or '<ver>'
FS_VERSION = '7.3.1'


#  pylint: disable=R0914
def init_anat_preproc_wf(
    num_anat_images,
    num_additional_t2ws,
    has_rois,
    anatomical_template,
    name='anat_preproc_wf',
):
    r"""
    This workflow controls the anatomical preprocessing stages of qsiprep.

    This includes:

     - Creation of a structural template (AC-PC aligned)
     - Skull-stripping and bias correction
     - Tissue segmentation
     - Normalization

    .. workflow::
        :graph2use: orig
        :simple_form: yes

        from qsiprep.workflows.anatomical import init_anat_preproc_wf
        wf = init_anat_preproc_wf(num_anat_images=1,
                                  num_additional_t2ws=0,
                                  has_rois=False)

    Parameters
    ----------
    num_anat_images : :obj:`int`
        Number of anatomical images available in the chosen modality

    num_additional_t2ws : :obj:`int`
        If anat modality is T1w and there are available T2ws that can be
        used by DRBUDDI, how many are there?

    has_rois: :obj:`bool`
        Are there lesion ROI files?


    Inputs
    ------
    t1w
        List of T1-weighted structural images
    t2w
        List of T2-weighted structural images
    flair
        List of FLAIR images
    roi
        A mask to exclude regions during standardization (as list)
    subjects_dir
        FreeSurfer SUBJECTS_DIR


    Outputs
    -------
    t1_preproc
        Bias-corrected structural template, defining T1w space
    t1_brain
        Skull-stripped ``t1_preproc``
    t1_mask
        Mask of the skull-stripped template image
    t1_seg
        Segmentation of preprocessed structural image, including
        gray-matter (GM), white-matter (WM) and cerebrospinal fluid (CSF)
    t1_tpms
        List of tissue probability maps in T1w space
    t2_preproc
        List of preprocessed t2w files
    t1_2_mni
        T1w template, normalized to MNI space
    t1_2_mni_forward_transform
        ANTs-compatible affine-and-warp transform file
    t1_2_mni_reverse_transform
        ANTs-compatible affine-and-warp transform file (inverse)
    t1_resampling_grid
        Image of the preprocessed t1 to be used as the reference output for dwis
    t1_for_synb0
        T1w image to be used for synb0-DISCO (if selected)

    """

    workflow = Workflow(name=name)
    inputnode = pe.Node(
        niu.IdentityInterface(
            fields=['t1w', 't2w', 'roi', 'flair', 'subjects_dir', 'subject_id'],
        ),
        name='inputnode',
    )
    outputnode = pe.Node(
        niu.IdentityInterface(
            fields=[
                't1_preproc',
                't2_preproc',
                't1_brain',
                't1_mask',
                't1_seg',
                't1_aseg',
                't1_aparc',
                't1_2_mni',
                't1_2_mni_forward_transform',
                't1_2_mni_reverse_transform',
                't2w_unfatsat',
                'segmentation_qc',
                'template_transforms',
                'acpc_transform',
                'acpc_inv_transform',
                'dwi_sampling_grid',
            ]
        ),
        name='outputnode',
    )

    dwi_only = config.workflow.anat_modality == 'none'

    # XXX: This is a temporary solution until QSIPrep supports flexible output spaces.
    get_template = pe.Node(
        GetTemplate(
            template_spec=anatomical_template,
            anatomical_contrast=config.workflow.anat_modality,
        ),
        name='get_template_image',
    )
    mask_template = pe.Node(
        afni.Calc(expr='a*b', outputtype='NIFTI_GZ'),
        name='mask_template',
    )
    reorient_brain_to_lps = pe.Node(
        afni.Resample(orientation='RAI', outputtype='NIFTI_GZ'),
        name='reorient_brain_to_lps',
    )
    reorient_mask_to_lps = pe.Node(
        afni.Resample(orientation='RAI', outputtype='NIFTI_GZ'),
        name='reorient_mask_to_lps',
    )

    # Create the output reference grid_image
    reference_grid_wf = init_output_grid_wf()
    workflow.connect([
        (get_template, mask_template, [
            ('template_file', 'in_file_a'),
            ('mask_file', 'in_file_b'),
        ]),
        (get_template, reorient_mask_to_lps, [('mask_file', 'in_file')]),
        (mask_template, reorient_brain_to_lps, [('out_file', 'in_file')]),
        (reorient_brain_to_lps, reference_grid_wf, [('out_file', 'inputnode.template_image')]),
        (reference_grid_wf, outputnode, [('outputnode.grid_image', 'dwi_sampling_grid')]),
    ])  # fmt:skip

    if dwi_only:
        config.loggers.workflow.info(
            'No anatomical scans will be processed! Visual reports will show template masks.'
        )
        workflow.connect([
            (reorient_brain_to_lps, outputnode, [('out_file', 't1_brain')]),
            (reorient_mask_to_lps, outputnode, [
                ('out_file', 't1_mask'),
                ('out_file', 't1_seg'),
            ]),
        ])  # fmt:skip

        reorient_template_to_lps = pe.Node(
            afni.Resample(orientation='RAI', outputtype='NIFTI_GZ'),
            name='reorient_template_to_lps',
        )
        workflow.connect([
            (get_template, reorient_template_to_lps, [('template_file', 'in_file')]),
            (reorient_template_to_lps, outputnode, [('out_file', 't1_preproc')]),
        ])  # fmt:skip

        workflow.add_nodes([inputnode])
        return workflow

    contrast = config.workflow.anat_modality[:-1]
    desc = """Anatomical data preprocessing

: """
    desc += (
        f"""\
A total of {num_anat_images} {contrast}-weighted ({contrast}w) images were found within the input
BIDS dataset.
All of them were corrected for intensity non-uniformity (INU)
using `N4BiasFieldCorrection` [@n4, ANTs {ANTS_VERSION}].
"""
        if num_anat_images > 1
        else f"""\
The {contrast}-weighted ({contrast}w) image was corrected for intensity non-uniformity (INU)
using `N4BiasFieldCorrection` [@n4, ANTs {ANTS_VERSION}],
and used as an anatomical reference throughout the workflow.
"""
    )

    # Ensure there is 1 and only 1 anatomical reference
    anat_reference_wf = init_anat_template_wf(num_images=num_anat_images)

    # Do some padding to prevent memory issues in the synth workflows
    pad_anat_reference_wf = init_dl_prep_wf()

    # Skull strip the anatomical reference
    synthstrip_anat_wf = init_synthstrip_wf(
        unfatsat=config.workflow.anat_modality == 'T2w',
        name='synthstrip_anat_wf',
    )

    # Segment the anatomical reference
    synthseg_anat_wf = init_synthseg_wf()

    # Synthstrip is used a lot elsewhere, so make boilerplate for the anatomy-specific
    # version here. TODO: get version number automatically
    workflow.__postdesc__ = f"""\
Brain extraction was performed on the {config.workflow.anat_modality} image using
SynthStrip [@synthstrip] and automated segmentation was
performed using SynthSeg [@synthseg1, @synthseg2] from
FreeSurfer version {FS_VERSION}. """

    # Perform registrations
    anat_normalization_wf = init_anat_normalization_wf(
        anatomical_template=anatomical_template,
        has_rois=has_rois,
    )

    # Resampling
    rigid_acpc_resample_brain = pe.Node(
        ants.ApplyTransforms(input_image_type=0, interpolation='LanczosWindowedSinc'),
        name='rigid_acpc_resample_brain',
    )
    rigid_acpc_resample_head = pe.Node(
        ants.ApplyTransforms(input_image_type=0, interpolation='LanczosWindowedSinc'),
        name='rigid_acpc_resample_head',
    )
    rigid_acpc_resample_unfatsat = pe.Node(
        ants.ApplyTransforms(input_image_type=0, interpolation='LanczosWindowedSinc'),
        name='rigid_acpc_resample_unfatsat',
    )
    rigid_acpc_resample_aseg = pe.Node(
        ants.ApplyTransforms(input_image_type=0, interpolation='MultiLabel'),
        name='rigid_acpc_resample_aseg',
    )
    rigid_acpc_resample_mask = pe.Node(
        ants.ApplyTransforms(input_image_type=0, interpolation='MultiLabel'),
        name='rigid_acpc_resample_mask',
    )

    acpc_aseg_to_dseg = pe.Node(
        mrtrix3.LabelConvert(
            in_lut=pkgr('qsiprep', 'data/FreeSurferColorLUT.txt'),
            in_config=pkgr('qsiprep', 'data/FreeSurfer2dseg.txt'),
            out_file='acpc_dseg.nii.gz',
        ),
        name='acpc_aseg_to_dseg',
    )

    # What to do about T2w's?
    if config.workflow.anat_modality == 'T2w':
        workflow.connect([
            (synthstrip_anat_wf, rigid_acpc_resample_unfatsat, [
                ('outputnode.unfatsat', 'input_image'),
            ]),
            (anat_normalization_wf, rigid_acpc_resample_unfatsat, [
                ('outputnode.to_template_rigid_transform', 'transforms'),
            ]),
            (reorient_brain_to_lps, rigid_acpc_resample_unfatsat, [
                ('out_file', 'reference_image'),
            ]),
            (rigid_acpc_resample_unfatsat, outputnode, [('output_image', 't2w_unfatsat')]),
            (rigid_acpc_resample_head, outputnode, [('output_image', 't2_preproc')]),
        ])  # fmt:skip
    else:
        if num_additional_t2ws > 0:
            t2w_preproc_wf = init_t2w_preproc_wf(
                num_t2ws=num_additional_t2ws,
                name='t2w_preproc_wf',
            )
            workflow.connect([
                (rigid_acpc_resample_brain, t2w_preproc_wf, [
                    ('output_image', 'inputnode.t1_brain'),
                ]),
                (inputnode, t2w_preproc_wf, [('t2w', 'inputnode.t2w_images')]),
                (t2w_preproc_wf, outputnode, [
                    ('outputnode.t2_preproc', 't2_preproc'),
                    ('outputnode.t2w_unfatsat', 't2w_unfatsat'),
                ]),
            ])  # fmt:skip

    seg2msks = pe.Node(niu.Function(function=_seg2msks), name='seg2msks')
    seg_rpt = pe.Node(ROIsPlot(colors=['r', 'magenta', 'b', 'g']), name='seg_rpt')
    anat_reports_wf = init_anat_reports_wf()

    workflow.connect([
        (inputnode, anat_reference_wf, [
            (config.workflow.anat_modality.lower(), 'inputnode.images'),
        ]),

        # Make a single anatomical reference. Pad it.
        (anat_reference_wf, pad_anat_reference_wf, [
            ('outputnode.template', 'inputnode.image'),
        ]),
        (anat_reference_wf, outputnode, [
            ('outputnode.template_transforms', 'anat_template_transforms'),
        ]),

        # SynthStrip
        (pad_anat_reference_wf, synthstrip_anat_wf, [
            ('outputnode.padded_image', 'inputnode.padded_image'),
        ]),
        (anat_reference_wf, synthstrip_anat_wf, [
            ('outputnode.template', 'inputnode.original_image'),
        ]),

        # SynthSeg
        (pad_anat_reference_wf, synthseg_anat_wf, [
            ('outputnode.padded_image', 'inputnode.padded_image'),
        ]),
        (anat_reference_wf, synthseg_anat_wf, [
            ('outputnode.template', 'inputnode.original_image'),
        ]),
        (synthseg_anat_wf, outputnode, [('outputnode.qc_file', 'segmentation_qc')]),

        # Make AC-PC transform, do nonlinear registration if requested
        (inputnode, anat_normalization_wf, [('roi', 'inputnode.roi')]),
        (synthstrip_anat_wf, anat_normalization_wf, [
            ('outputnode.brain_mask', 'inputnode.brain_mask'),
        ]),
        (anat_reference_wf, anat_normalization_wf, [
            ('outputnode.bias_corrected', 'inputnode.anatomical_reference'),
        ]),
        (reorient_brain_to_lps, anat_normalization_wf, [
            ('out_file', 'inputnode.template_image'),
        ]),
        (reorient_mask_to_lps, anat_normalization_wf, [('out_file', 'inputnode.template_mask')]),
        (anat_normalization_wf, outputnode, [
            ('outputnode.to_template_rigid_transform', 'acpc_transform'),
            ('outputnode.from_template_rigid_transform', 'acpc_inv_transform'),
            ('outputnode.to_template_nonlinear_transform', 't1_2_mni_forward_transform'),
            ('outputnode.from_template_nonlinear_transform', 't1_2_mni_reverse_transform'),
        ]),

        # Resampling
        (synthstrip_anat_wf, rigid_acpc_resample_brain, [
            ('outputnode.brain_image', 'input_image'),
        ]),
        (synthstrip_anat_wf, rigid_acpc_resample_mask, [('outputnode.brain_mask', 'input_image')]),
        (anat_reference_wf, rigid_acpc_resample_head, [
            ('outputnode.bias_corrected', 'input_image'),
        ]),
        (synthseg_anat_wf, rigid_acpc_resample_aseg, [('outputnode.aparc_image', 'input_image')]),
        (reorient_brain_to_lps, rigid_acpc_resample_brain, [('out_file', 'reference_image')]),
        (reorient_brain_to_lps, rigid_acpc_resample_mask, [('out_file', 'reference_image')]),
        (reorient_brain_to_lps, rigid_acpc_resample_head, [('out_file', 'reference_image')]),
        (reorient_brain_to_lps, rigid_acpc_resample_aseg, [('out_file', 'reference_image')]),
        (anat_normalization_wf, rigid_acpc_resample_brain, [
            ('outputnode.to_template_rigid_transform', 'transforms'),
        ]),
        (anat_normalization_wf, rigid_acpc_resample_mask, [
            ('outputnode.to_template_rigid_transform', 'transforms'),
        ]),
        (anat_normalization_wf, rigid_acpc_resample_head, [
            ('outputnode.to_template_rigid_transform', 'transforms'),
        ]),
        (anat_normalization_wf, rigid_acpc_resample_aseg, [
            ('outputnode.to_template_rigid_transform', 'transforms'),
        ]),
        (rigid_acpc_resample_brain, outputnode, [('output_image', 't1_brain')]),
        (rigid_acpc_resample_mask, outputnode, [('output_image', 't1_mask')]),
        (rigid_acpc_resample_head, outputnode, [('output_image', 't1_preproc')]),
        (rigid_acpc_resample_aseg, outputnode, [('output_image', 't1_aseg')]),
        (rigid_acpc_resample_aseg, acpc_aseg_to_dseg, [('output_image', 'in_file')]),
        (acpc_aseg_to_dseg, outputnode, [('out_file', 't1_seg')]),

        # Reports
        (outputnode, seg2msks, [('t1_seg', 'in_file')]),
        (seg2msks, seg_rpt, [('out', 'in_rois')]),
        (outputnode, seg_rpt, [
            ('t1_mask', 'in_mask'),
            ('t1_preproc', 'in_file'),
        ]),
        (inputnode, anat_reports_wf, [
            ((config.workflow.anat_modality.lower(), fix_multi_source_name,
              False, config.workflow.anat_modality),
             'inputnode.source_file')]),
        (anat_reference_wf, anat_reports_wf, [
            ('outputnode.out_report', 'inputnode.t1_conform_report'),
        ]),
        (seg_rpt, anat_reports_wf, [('out_report', 'inputnode.seg_report')]),
        (anat_normalization_wf, anat_reports_wf, [
            ('outputnode.out_report', 'inputnode.t1_2_mni_report'),
        ]),
    ])  # fmt:skip

    anat_derivatives_wf = init_anat_derivatives_wf(anatomical_template=anatomical_template)

    workflow.connect([
        (anat_reference_wf, anat_derivatives_wf, [
            ('outputnode.valid_list', 'inputnode.source_files'),
        ]),
        (outputnode, anat_derivatives_wf, [
            ('anat_template_transforms', 'inputnode.t1_template_transforms'),
            ('acpc_transform', 'inputnode.t1_acpc_transform'),
            ('acpc_inv_transform', 'inputnode.t1_acpc_inv_transform'),
            ('t1_preproc', 'inputnode.t1_preproc'),
            ('t1_mask', 'inputnode.t1_mask'),
            ('t1_seg', 'inputnode.t1_seg'),
            ('t1_aseg', 'inputnode.t1_aseg'),
            ('t1_2_mni_forward_transform', 'inputnode.t1_2_mni_forward_transform'),
            ('t1_2_mni_reverse_transform', 'inputnode.t1_2_mni_reverse_transform'),
            ('t1_2_mni', 'inputnode.t1_2_mni'),
        ]),
    ])  # fmt:skip

    return workflow


def init_t2w_preproc_wf(num_t2ws, name='t2w_preproc_wf'):
    """If T1w is the anatomical contrast, you may also want to process the T2ws for
    worlflows that can use them (ie DRBUDDI). This"""
    workflow = Workflow(name=name)
    inputnode = pe.Node(
        niu.IdentityInterface(fields=['t2w_images', 't1_brain']),
        name='inputnode',
    )
    outputnode = pe.Node(
        niu.IdentityInterface(fields=['t2_preproc', 't2w_unfatsat']),
        name='outputnode',
    )

    # Ensure there is 1 and only 1 T2w reference
    anat_reference_wf = init_anat_template_wf(num_images=num_t2ws)
    # ^ this also provides some boilerplate.
    workflow.__postdesc__ = """\
The additional T2w reference image was registered to the T1w-ACPC reference
image using an affine transformation in antsRegistration.
"""
    # Skull strip the anatomical reference
    synthstrip_anat_wf = init_synthstrip_wf(
        do_padding=True, unfatsat=True, name='synthstrip_anat_wf'
    )

    # Perform registrations
    settings = pkgr('qsiprep', 'data/affine.json')
    t2_brain_to_t1_brain = pe.Node(
        ants.Registration(from_file=settings),
        name='t2_brain_to_t1_brain',
        n_procs=config.nipype.omp_nthreads,
    )

    # Resampling
    rigid_resample_t2w = pe.Node(
        ants.ApplyTransforms(input_image_type=0, interpolation='LanczosWindowedSinc'),
        name='rigid_resample_t2w',
    )
    rigid_resample_unfatsat = pe.Node(
        ants.ApplyTransforms(input_image_type=0, interpolation='LanczosWindowedSinc'),
        name='rigid_resample_unfatsat',
    )

    workflow.connect([
        (inputnode, anat_reference_wf, [('t2w_images', 'inputnode.images')]),

        # Make a single anatomical reference. Pad it.
        (anat_reference_wf, synthstrip_anat_wf, [
            ('outputnode.template', 'inputnode.original_image'),
        ]),
        # (anat_reference_wf, outputnode, [
        #    ('outputnode.template_transforms', 'anat_template_transforms'),
        # ]),

        # Register the skull-stripped T2w to the skull-stripped T2w
        (synthstrip_anat_wf, t2_brain_to_t1_brain, [('outputnode.brain_image', 'moving_image')]),
        (inputnode, t2_brain_to_t1_brain, [('t1_brain', 'fixed_image')]),

        # Resampling
        (synthstrip_anat_wf, rigid_resample_unfatsat, [('outputnode.unfatsat', 'input_image')]),
        (anat_reference_wf, rigid_resample_t2w, [('outputnode.bias_corrected', 'input_image')]),
        (inputnode, rigid_resample_unfatsat, [('t1_brain', 'reference_image')]),
        (inputnode, rigid_resample_t2w, [('t1_brain', 'reference_image')]),
        (t2_brain_to_t1_brain, rigid_resample_unfatsat, [('forward_transforms', 'transforms')]),
        (t2_brain_to_t1_brain, rigid_resample_t2w, [('forward_transforms', 'transforms')]),
        (rigid_resample_unfatsat, outputnode, [('output_image', 't2w_unfatsat')]),
        (rigid_resample_t2w, outputnode, [('output_image', 't2_preproc')]),
    ])  # fmt:skip

    return workflow


def init_anat_template_wf(num_images) -> Workflow:
    r"""
    This workflow generates a canonically oriented structural template from
    input anatomical images.

    .. workflow::
        :graph2use: orig
        :simple_form: yes

        from qsiprep.workflows.anatomical import init_anat_template_wf
        wf = init_anat_template_wf(num_images=1)

    Parameters
    ----------
    num_images : int
        Number of anatomical images

    Inputs
    ------
    anatomical_images
        List of structural images

    Outputs
    -------
    template
        Structural template, defining T1w space
    template_transforms
        List of affine transforms from ``template`` to original images
    out_report
        Conformation report
    """

    from ..dwi.hmc import init_b0_hmc_wf

    workflow = Workflow(name='anat_template_wf')
    contrast = config.workflow.anat_modality

    if num_images > 1:
        workflow.__desc__ = f"""\
A {contrast}-reference map was computed after registration of
{num_images} {contrast} images (after INU-correction) using
`antsRegistration` [ANTs {ANTS_VERSION}].
""".format(
            contrast=config.workflow.anat_modality,
            num_images=num_images,
            ants_ver=BrainExtraction().version or '<ver>',
        )

    inputnode = pe.Node(niu.IdentityInterface(fields=['images']), name='inputnode')
    outputnode = pe.Node(
        niu.IdentityInterface(
            fields=[
                'template',
                'bias_corrected',
                'valid_list',
                'template_transforms',
                'out_report',
            ]
        ),
        name='outputnode',
    )

    omp_nthreads = config.nipype.omp_nthreads

    # 0. Reorient anatomical image(s) to LPS and resample to common voxel space
    template_dimensions = pe.Node(TemplateDimensions(), name='template_dimensions')
    anat_conform = pe.MapNode(
        Conform(deoblique_header=True), iterfield='in_file', name='anat_conform'
    )

    workflow.connect([
        (inputnode, template_dimensions, [('images', 't1w_list')]),
        (template_dimensions, anat_conform, [
            ('t1w_valid_list', 'in_file'),
            ('target_zooms', 'target_zooms'),
            ('target_shape', 'target_shape'),
        ]),
        (template_dimensions, outputnode, [
            ('out_report', 'out_report'),
            ('t1w_valid_list', 'valid_list'),
        ]),
    ])  # fmt:skip

    # To match what was done in antsBrainExtraction.sh
    # -c "[ 50x50x50x50,0.0000001 ]"
    # -s 4
    # -b [ 200 ]
    n4_interface = N4BiasFieldCorrection(
        dimension=3,
        copy_header=True,
        n_iterations=[50, 50, 50, 50],
        convergence_threshold=0.0000001,
        shrink_factor=4,
        bspline_fitting_distance=200.0,
        num_threads=omp_nthreads,
    )

    if num_images == 1:

        def _get_first(in_list):
            if isinstance(in_list, list | tuple):
                return in_list[0]
            return in_list

        n4_correct = pe.Node(n4_interface, name='n4_correct', n_procs=omp_nthreads)

        outputnode.inputs.template_transforms = [pkgr('qsiprep', 'data/itkIdentityTransform.txt')]

        workflow.connect([
            (anat_conform, outputnode, [(('out_file', _get_first), 'template')]),
            (anat_conform, n4_correct, [(('out_file', _get_first), 'input_image')]),
            (n4_correct, outputnode, [('output_image', 'bias_corrected')]),
        ])  # fmt:skip

        return workflow

    # 1. Template (only if several images)
    # 1a. Correct for bias field: the bias field is an additive factor
    #     in log-transformed intensity units. Therefore, it is not a linear
    #     combination of fields and N4 fails with merged images.
    # 1b. Align and merge if several T1w images are provided
    n4_correct = pe.MapNode(
        n4_interface, iterfield='input_image', name='n4_correct', n_procs=omp_nthreads
    )

    # Make an unbiased template, same as used for b=0 registration
    align_to = config.workflow.subject_anatomical_reference
    anat_merge_wf = init_b0_hmc_wf(
        align_to='first' if (align_to == 'first-alphabetically') else 'iterative',
        transform='Rigid',
        name='anat_merge_wf',
        boilerplate=False,
        prioritize_omp=True,
    )

    workflow.connect([
        (anat_conform, n4_correct, [('out_file', 'input_image')]),
        (n4_correct, anat_merge_wf, [('output_image', 'inputnode.b0_images')]),
        (anat_merge_wf, outputnode, [
            ('outputnode.final_template', 'template'),
            ('outputnode.final_template', 'bias_corrected'),
            ('outputnode.forward_transforms', 'template_transforms'),
        ]),
    ])  # fmt:skip

    return workflow


def init_anat_normalization_wf(anatomical_template, has_rois=False) -> Workflow:
    r"""
    This workflow performs registration from the original anatomical reference to the
    template anatomical reference.


    .. workflow::
        :graph2use: orig
        :simple_form: yes

        from qsiprep.workflows.anatomical import init_anat_normalization_wf
        wf = init_anat_registration_wf(has_rois=False)

    Parameters
    ----------
    has_rois : bool
        Whether Registration should account for regions to exclude

    Inputs
    ------
    in_file
        T1-weighted structural image to skull-strip
    roi
        A mask to exclude regions during standardization (as list)

    Outputs
    -------
    to_template_nonlinear_transform
        Bias-corrected ``in_file``, before skull-stripping
    to_template_rigid_transform
        Skull-stripped ``in_file``
    out_mask
        Binary mask of the skull-stripped ``in_file``
    out_report
        Reportlet visualizing quality of skull-stripping
    """

    workflow = Workflow(name='anat_normalization_wf')
    inputnode = pe.Node(
        niu.IdentityInterface(
            fields=[
                'template_image',
                'template_mask',
                'anatomical_reference',
                'brain_mask',
                'roi',
            ]
        ),
        name='inputnode',
    )
    outputnode = pe.Node(
        niu.IdentityInterface(
            fields=[
                'to_template_nonlinear_transform',
                'to_template_rigid_transform',
                'from_template_nonlinear_transform',
                'from_template_rigid_transform',
                'out_report',
            ]
        ),
        name='outputnode',
    )
    omp_nthreads = config.nipype.omp_nthreads

    # get a good ACPC transform
    desc = f"""\
The anatomical reference image was reoriented into AC-PC alignment via
a 6-DOF transform extracted from a full Affine registration to the
{anatomical_template} template. """

    acpc_settings = pkgr(
        'qsiprep',
        (
            'data/intramodal_ACPC.json'
            if not config.execution.sloppy
            else 'data/intramodal_ACPC_sloppy.json'
        ),
    )
    acpc_reg = pe.Node(
        RobustMNINormalizationRPT(
            float=True,
            generate_report=False,
            settings=[acpc_settings],
        ),
        name='acpc_reg',
        n_procs=omp_nthreads,
    )
    disassemble_transform = pe.Node(
        DisassembleTransform(),
        name='disassemble_transform',
    )
    extract_rigid_transform = pe.Node(AffineToRigid(), name='extract_rigid_transform')

    workflow.connect([
        (inputnode, acpc_reg, [
            ('template_image', 'reference_image'),
            ('template_mask', 'reference_mask'),
            ('anatomical_reference', 'moving_image'),
            ('roi', 'lesion_mask'),
            ('brain_mask', 'moving_mask'),
        ]),
        (acpc_reg, disassemble_transform, [('composite_transform', 'in_file')]),
        (disassemble_transform, extract_rigid_transform, [
            (('out_transforms', _get_affine_component), 'affine_transform')]),
        (extract_rigid_transform, outputnode, [
            ('rigid_transform', 'to_template_rigid_transform'),
            ('rigid_transform_inverse', 'from_template_rigid_transform'),
        ]),
    ])  # fmt:skip

    # If not doing a normalization to the template, we're done
    if config.execution.skip_anat_based_spatial_normalization:
        workflow.__desc__ = desc
        return workflow

    desc += """\
A full nonlinear registration to the template from AC-PC space was
estimated via symmetric nonlinear registration (SyN) using antsRegistration. """
    rigid_acpc_resample_anat = pe.Node(
        ants.ApplyTransforms(input_image_type=0, interpolation='LanczosWindowedSinc'),
        name='rigid_acpc_resample_anat',
    )
    config.loggers.workflow.info('Running nonlinear normalization to template')
    rigid_acpc_resample_mask = pe.Node(
        ants.ApplyTransforms(input_image_type=0, interpolation='MultiLabel'),
        name='rigid_acpc_resample_mask',
    )

    if config.execution.sloppy:
        config.loggers.workflow.info('Using QuickSyN')
        # Requires a warp file: make an inaccurate one
        settings = pkgr('qsiprep', 'data/quick_syn.json')
        anat_norm_interface = RobustMNINormalizationRPT(
            float=True, generate_report=True, settings=[settings]
        )
    else:
        anat_norm_interface = RobustMNINormalizationRPT(
            float=True, generate_report=True, flavor='precise'
        )

    anat_nlin_normalization = pe.Node(
        anat_norm_interface, name='anat_nlin_normalization', n_procs=omp_nthreads
    )
    anat_nlin_normalization.inputs.template = anatomical_template
    anat_nlin_normalization.inputs.orientation = 'LPS'

    workflow.connect([
        (inputnode, anat_nlin_normalization, [
            ('template_image', 'reference_image'),
            ('template_mask', 'reference_mask'),
        ]),
        (inputnode, rigid_acpc_resample_mask, [
            ('template_image', 'reference_image'),
            ('brain_mask', 'input_image'),
        ]),
        (inputnode, rigid_acpc_resample_anat, [
            ('template_image', 'reference_image'),
            ('anatomical_reference', 'input_image'),
        ]),
        (extract_rigid_transform, rigid_acpc_resample_anat, [('rigid_transform', 'transforms')]),
        (extract_rigid_transform, rigid_acpc_resample_mask, [('rigid_transform', 'transforms')]),
        (rigid_acpc_resample_anat, anat_nlin_normalization, [('output_image', 'moving_image')]),
        (rigid_acpc_resample_mask, anat_nlin_normalization, [('output_image', 'moving_mask')]),
        (anat_nlin_normalization, outputnode, [
            ('composite_transform', 'to_template_nonlinear_transform'),
            ('inverse_composite_transform', 'from_template_nonlinear_transform'),
            ('out_report', 'out_report'),
        ]),
    ])  # fmt:skip

    if has_rois:
        desc += 'ROI masks of abnormal tissue were incorporated into the registration. '
        rigid_acpc_resample_roi = pe.Node(
            ants.ApplyTransforms(input_image_type=0, interpolation='MultiLabel'),
            name='rigid_acpc_resample_roi',
        )
        workflow.connect([
            (rigid_acpc_resample_roi, anat_nlin_normalization, [('output_image', 'lesion_mask')]),
            (extract_rigid_transform, rigid_acpc_resample_roi, [
                ('rigid_transform', 'transforms'),
            ]),
            (inputnode, rigid_acpc_resample_roi, [
                ('template_image', 'reference_image'),
                ('roi', 'input_image'),
            ]),
        ])  # fmt:skip

    workflow.__desc__ = desc
    return workflow


<<<<<<< HEAD
def init_synb0_anat_wf(name="synb0_anat_wf") -> Workflow:
    """Creates a T1w image that has been prepared/scaled for synb0 disco.

    The steps come from the normalize_T1.sh script in v3.1 of Synb0-DISCO

    Inputs
    ------
    t1w_brain_acpc
        T1-weighted structural image to skull-strip

    Outputs
    -------
    t1w_brain_acpc_nu
        Full resolution, scaled brain image
    t1w_brain_acpc_nu_2_5
        The ``t1w_brain_acpc_nu`` image resampled into SynB0-DISCO's
        input 2.5mm grid.

    """
    workflow = Workflow(name=name)
    inputnode = pe.Node(niu.IdentityInterface(fields=["t1w_brain_acpc"]), name="inputnode")
    outputnode = pe.Node(
        niu.IdentityInterface(fields=["t1w_brain_acpc_nu", "t1w_brain_acpc_nu_2_5"]),
        name="outputnode",
    )

    # mri_convert $JOB_PATH/T1.nii.gz $JOB_PATH/T1.mgz
    convert_to_mgz = pe.Node(
        freesurfer.MRIConvert(out_type="mgz"),
        name="convert_to_mgz",
    )

    # mri_nu_correct.mni --i $JOB_PATH/T1.mgz --o $JOB_PATH/T1_N3.mgz --n 2
    nu_mni = pe.Node(
        freesurfer.MNIBiasCorrection(iterations=2),
        name="nu_mni",
    )

    # mri_normalize -g 1 -mprage $JOB_PATH/T1_N3.mgz $JOB_PATH/T1_norm.mgz
    mri_normalize = pe.Node(
        freesurfer.Normalize(gradient=1, args="-mprage", out_file="T1_norm.mgz"),
        name="mri_normalize",
    )

    # mri_convert $JOB_PATH/T1_norm.mgz $T1_NORM_PATH
    convert_to_nii = pe.Node(
        freesurfer.MRIConvert(out_type="niigz"),
        name="convert_to_nii",
    )

    # From prepare_input.sh:
    # "antsApplyTransforms -d 3 -i $T1_NORM_PATH -r $T1_ATLAS_2_5_PATH \
    #   -n BSpline -t "$ANTS_OUT"0GenericAffine.mat -o $T1_NORM_LIN_ATLAS_2_5_PATH"
    resample_to_model_grid = pe.Node(
        ants.ApplyTransforms(
            reference_image=get_synb0_atlas(masked=True, res="low"),
            dimension=3,
            interpolation="BSpline",
            transforms="identity",
        ),
        name="resample_to_model_grid",
    )
    workflow.connect([
        (inputnode, convert_to_mgz, [('t1w_brain_acpc', 'in_file')]),
        (convert_to_mgz, nu_mni, [('out_file', 'in_file')]),
        (nu_mni, mri_normalize, [('out_file', 'in_file')]),
        (mri_normalize, convert_to_nii, [('out_file', 'in_file')]),
        (convert_to_nii, outputnode, [('out_file', 't1w_brain_acpc_nu')]),
        (convert_to_nii, resample_to_model_grid, [('out_file', 'input_image')]),
        (resample_to_model_grid, outputnode, [('output_image', 't1w_brain_acpc_nu_2_5')])
    ])  # fmt:skip
    return workflow


def init_dl_prep_wf(name="dl_prep_wf") -> Workflow:
=======
def init_dl_prep_wf(name='dl_prep_wf') -> Workflow:
>>>>>>> 716aac42
    """Prepare images for use in the FreeSurfer deep learning functions"""
    workflow = Workflow(name=name)
    inputnode = pe.Node(niu.IdentityInterface(fields=['image']), name='inputnode')
    outputnode = pe.Node(
        niu.IdentityInterface(fields=['padded_image']),
        name='outputnode',
    )
    skulled_1mm_resample = pe.Node(
        afni.Resample(outputtype='NIFTI_GZ', voxel_size=(1.0, 1.0, 1.0)),
        name='skulled_1mm_resample',
    )
    skulled_autobox = pe.Node(
        afni.Autobox(outputtype='NIFTI_GZ', padding=3),
        name='skulled_autobox',
    )
    prepare_synthstrip_reference = pe.Node(
        PrepareSynthStripGrid(),
        name='prepare_synthstrip_reference',
    )
    resample_skulled_to_reference = pe.Node(
        ants.ApplyTransforms(
            dimension=3,
            interpolation='BSpline',
            transforms=['identity'],
        ),
        name='resample_skulled_to_reference',
    )

    workflow.connect([
        (inputnode, skulled_1mm_resample, [('image', 'in_file')]),
        (skulled_1mm_resample, skulled_autobox, [('out_file', 'in_file')]),
        (skulled_autobox, prepare_synthstrip_reference, [('out_file', 'input_image')]),
        (prepare_synthstrip_reference, resample_skulled_to_reference, [
            ('prepared_image', 'reference_image'),
        ]),
        (inputnode, resample_skulled_to_reference, [('image', 'input_image')]),
        (resample_skulled_to_reference, outputnode, [('output_image', 'padded_image')]),
    ])  # fmt:skip
    return workflow


def init_synthstrip_wf(do_padding=False, unfatsat=False, name='synthstrip_wf') -> Workflow:
    workflow = Workflow(name=name)
    inputnode = pe.Node(
        niu.IdentityInterface(fields=['padded_image', 'original_image']),
        name='inputnode',
    )
    outputnode = pe.Node(
        niu.IdentityInterface(fields=['brain_image', 'brain_mask', 'unfatsat']),
        name='outputnode',
    )

    if not config.execution.sloppy:
        synthstrip = pe.Node(
            FixHeaderSynthStrip(),  # Threads are always fixed to 1 in the run
            name='synthstrip',
            n_procs=config.nipype.omp_nthreads,
        )
    else:
        synthstrip = pe.Node(
            MockSynthStrip(),
            name='mocksynthstrip',
        )

    mask_to_original_grid = pe.Node(
        ants.ApplyTransforms(
            dimension=3, transforms=['identity'], interpolation='NearestNeighbor'
        ),
        name='mask_to_original_grid',
    )
    mask_brain = pe.Node(
        ants.MultiplyImages(dimension=3, output_product_image='masked_brain.nii'),
        name='mask_brain',
    )

    # For T2w images, create an artificially skull-downweighted image
    if unfatsat:
        desaturate_skull = pe.Node(DesaturateSkull(), name='desaturate_skull')
        workflow.connect([
            (mask_brain, desaturate_skull, [('output_product_image', 'brain_mask_image')]),
            (inputnode, desaturate_skull, [('original_image', 'skulled_t2w_image')]),
            (desaturate_skull, outputnode, [('desaturated_t2w', 'unfatsat')]),
        ])  # fmt:skip

    # If the input image isn't already padded, do it here
    if do_padding:
        padding_wf = init_dl_prep_wf(name='pad_before_' + name)
        workflow.connect([
            (inputnode, padding_wf, [('original_image', 'inputnode.image')]),
            (padding_wf, synthstrip, [('outputnode.padded_image', 'input_image')]),
        ])  # fmt:skip
    else:
        workflow.connect([(inputnode, synthstrip, [('padded_image', 'input_image')])])

    workflow.connect([
        (synthstrip, mask_to_original_grid, [('out_brain_mask', 'input_image')]),
        (inputnode, mask_to_original_grid, [('original_image', 'reference_image')]),
        (mask_to_original_grid, outputnode, [('output_image', 'brain_mask')]),
        (inputnode, mask_brain, [('original_image', 'first_input')]),
        (mask_to_original_grid, mask_brain, [('output_image', 'second_input')]),
        (mask_brain, outputnode, [('output_product_image', 'brain_image')]),
    ])  # fmt:skip

    return workflow


def init_synthseg_wf() -> Workflow:
    workflow = Workflow(name='synthseg_wf')
    inputnode = pe.Node(
        niu.IdentityInterface(fields=['padded_image', 'original_image']),
        name='inputnode',
    )
    outputnode = pe.Node(
        niu.IdentityInterface(fields=['aparc_image', 'posterior_image', 'qc_file']),
        name='outputnode',
    )

    if not config.execution.sloppy:
        synthseg = pe.Node(
            SynthSeg(fast=config.execution.sloppy, num_threads=1),  # Hard code to 1
            n_procs=config.nipype.omp_nthreads,
            name='synthseg',
        )
    else:
        synthseg = pe.Node(
            MockSynthSeg(fast=config.execution.sloppy, num_threads=1),  # Hard code to 1
            n_procs=config.nipype.omp_nthreads,
            name='mocksynthseg',
        )

    workflow.connect([
        (inputnode, synthseg, [('padded_image', 'input_image')]),
        (synthseg, outputnode, [
            ('out_seg', 'aparc_image'),
            ('out_post', 'posterior_image'),
            ('out_qc', 'qc_file'),
        ]),
    ])  # fmt:skip
    return workflow


def init_output_grid_wf() -> Workflow:
    """Generate a non-oblique, uniform voxel-size grid around a brain."""
    workflow = Workflow(name='output_grid_wf')
    inputnode = pe.Node(
        niu.IdentityInterface(fields=['template_image', 'input_image']),
        name='inputnode',
    )
    outputnode = pe.Node(niu.IdentityInterface(fields=['grid_image']), name='outputnode')
    # Create the output reference grid_image
    if config.workflow.output_resolution is None:
        voxel_size = traits.Undefined
    else:
        voxel_size = config.workflow.output_resolution
    padding = 4 if config.workflow.infant else 8

    autobox_template = pe.Node(
        afni.Autobox(outputtype='NIFTI_GZ', padding=padding), name='autobox_template'
    )
    deoblique_autobox = pe.Node(
        afni.Warp(outputtype='NIFTI_GZ', deoblique=True), name='deoblique_autobox'
    )
    voxel_size_chooser = pe.Node(
        VoxelSizeChooser(voxel_size=voxel_size), name='voxel_size_chooser'
    )
    resample_to_voxel_size = pe.Node(
        afni.Resample(outputtype='NIFTI_GZ'), name='resample_to_voxel_size'
    )

    workflow.connect([
        (inputnode, autobox_template, [('template_image', 'in_file')]),
        (autobox_template, deoblique_autobox, [('out_file', 'in_file')]),
        (deoblique_autobox, resample_to_voxel_size, [('out_file', 'in_file')]),
        (resample_to_voxel_size, outputnode, [('out_file', 'grid_image')]),
        (inputnode, voxel_size_chooser, [('input_image', 'input_image')]),
        (voxel_size_chooser, resample_to_voxel_size, [(('voxel_size', _tupleize), 'voxel_size')]),
    ])  # fmt:skip

    return workflow


def _tupleize(value):
    # Nipype did not like having a Tuple output trait
    return (value, value, value)


def init_anat_reports_wf() -> Workflow:
    """
    Set up a battery of datasinks to store reports in the right location
    """
    workflow = Workflow(name='anat_reports_wf')

    inputnode = pe.Node(
        niu.IdentityInterface(
            fields=[
                'source_file',
                't1_conform_report',
                'seg_report',
                't1_2_mni_report',
                'recon_report',
            ]
        ),
        name='inputnode',
    )

    ds_report_t1_conform = pe.Node(
        DerivativesDataSink(
            base_directory=config.execution.output_dir,
            datatype='figures',
            suffix='conform',
        ),
        name='ds_report_t1_conform',
        run_without_submitting=True,
    )

    ds_report_t1_2_mni = pe.Node(
        DerivativesDataSink(
            base_directory=config.execution.output_dir,
            datatype='figures',
            suffix='t1w2mni',
        ),
        name='ds_report_t1_2_mni',
        run_without_submitting=True,
    )

    ds_report_t1_seg_mask = pe.Node(
        DerivativesDataSink(
            base_directory=config.execution.output_dir,
            datatype='figures',
            desc='seg',
            suffix='mask',
        ),
        name='ds_report_t1_seg_mask',
        run_without_submitting=True,
    )

    workflow.connect([
        (inputnode, ds_report_t1_conform, [
            ('source_file', 'source_file'),
            ('t1_conform_report', 'in_file'),
        ]),
        (inputnode, ds_report_t1_seg_mask, [
            ('source_file', 'source_file'),
            ('seg_report', 'in_file'),
        ]),
    ])  # fmt:skip

    if not config.execution.skip_anat_based_spatial_normalization:
        workflow.connect([
            (inputnode, ds_report_t1_2_mni, [
                ('source_file', 'source_file'),
                ('t1_2_mni_report', 'in_file'),
            ]),
        ])  # fmt:skip

    return workflow


def init_anat_derivatives_wf(anatomical_template) -> Workflow:
    """
    Set up a battery of datasinks to store derivatives in the right location
    """
    workflow = Workflow(name='anat_derivatives_wf')

    inputnode = pe.Node(
        niu.IdentityInterface(
            fields=[
                'source_files',
                't1_template_transforms',
                't1_acpc_transform',
                't1_acpc_inv_transform',
                't1_preproc',
                't1_mask',
                't1_seg',
                't1_2_mni_forward_transform',
                't1_2_mni_reverse_transform',
                't1_2_mni',
                't1_aseg',
            ]
        ),
        name='inputnode',
    )

    t1_name = pe.Node(
        niu.Function(
            function=fix_multi_source_name,
            input_names=['in_files', 'dwi_only', 'include_session', 'anatomical_contrast'],
        ),
        name='t1_name',
    )
    t1_name.inputs.include_session = config.workflow.subject_anatomical_reference == 'sessionwise'
    t1_name.inputs.anatomical_contrast = config.workflow.anat_modality
    t1_name.inputs.dwi_only = False

    ds_t1_preproc = pe.Node(
        DerivativesDataSink(
            compress=True,
            base_directory=config.execution.output_dir,
            space='ACPC',
            desc='preproc',
            keep_dtype=True,
        ),
        name='ds_t1_preproc',
        run_without_submitting=True,
    )

    ds_t1_mask = pe.Node(
        DerivativesDataSink(
            compress=True,
            base_directory=config.execution.output_dir,
            space='ACPC',
            desc='brain',
            suffix='mask',
        ),
        name='ds_t1_mask',
        run_without_submitting=True,
    )

    ds_t1_seg = pe.Node(
        DerivativesDataSink(
            compress=True,
            base_directory=config.execution.output_dir,
            space='ACPC',
            suffix='dseg',
        ),
        name='ds_t1_seg',
        run_without_submitting=True,
    )

    ds_t1_aseg = pe.Node(
        DerivativesDataSink(
            compress=True,
            base_directory=config.execution.output_dir,
            space='ACPC',
            desc='aseg',
            suffix='dseg',
        ),
        name='ds_t1_aseg',
        run_without_submitting=True,
    )

    # Transforms
    ds_t1_template_transforms = pe.MapNode(
        DerivativesDataSink(
            base_directory=config.execution.output_dir,
            to='anat',
            mode='image',
            suffix='xfm',
            **{'from': 'orig'},
        ),
        iterfield=['source_file', 'in_file'],
        name='ds_t1_template_transforms',
        run_without_submitting=True,
    )

    ds_t1_mni_inv_warp = pe.Node(
        DerivativesDataSink(
            base_directory=config.execution.output_dir,
            to='ACPC',
            mode='image',
            suffix='xfm',
            **{'from': anatomical_template},
        ),
        name='ds_t1_mni_inv_warp',
        run_without_submitting=True,
    )

    ds_t1_template_acpc_transform = pe.Node(
        DerivativesDataSink(
            base_directory=config.execution.output_dir,
            to='ACPC',
            mode='image',
            suffix='xfm',
            **{'from': 'anat'},
        ),
        name='ds_t1_template_acpc_transforms',
        run_without_submitting=True,
    )

    ds_t1_template_acpc_inv_transform = pe.Node(
        DerivativesDataSink(
            base_directory=config.execution.output_dir,
            to='anat',
            mode='image',
            suffix='xfm',
            **{'from': 'ACPC'},
        ),
        name='ds_t1_template_acpc_inv_transforms',
        run_without_submitting=True,
    )

    ds_t1_mni_warp = pe.Node(
        DerivativesDataSink(
            base_directory=config.execution.output_dir,
            to=anatomical_template,
            mode='image',
            suffix='xfm',
            **{'from': 'ACPC'},
        ),
        name='ds_t1_mni_warp',
        run_without_submitting=True,
    )

    workflow.connect([
        (inputnode, t1_name, [('source_files', 'in_files')]),
        (inputnode, ds_t1_template_transforms, [
            ('source_files', 'source_file'),
            ('t1_template_transforms', 'in_file'),
        ]),
        (inputnode, ds_t1_template_acpc_transform, [('t1_acpc_transform', 'in_file')]),
        (inputnode, ds_t1_template_acpc_inv_transform, [('t1_acpc_inv_transform', 'in_file')]),
        (inputnode, ds_t1_preproc, [('t1_preproc', 'in_file')]),
        (inputnode, ds_t1_mask, [('t1_mask', 'in_file')]),
        (inputnode, ds_t1_seg, [('t1_seg', 'in_file')]),
        (inputnode, ds_t1_aseg, [('t1_aseg', 'in_file')]),
        (t1_name, ds_t1_preproc, [('out', 'source_file')]),
        (t1_name, ds_t1_template_acpc_transform, [('out', 'source_file')]),
        (t1_name, ds_t1_template_acpc_inv_transform, [('out', 'source_file')]),
        (t1_name, ds_t1_aseg, [('out', 'source_file')]),
        (t1_name, ds_t1_mask, [('out', 'source_file')]),
        (t1_name, ds_t1_seg, [('out', 'source_file')]),
    ])  # fmt:skip

    if not config.execution.skip_anat_based_spatial_normalization:
        workflow.connect([
            (inputnode, ds_t1_mni_warp, [('t1_2_mni_forward_transform', 'in_file')]),
            (inputnode, ds_t1_mni_inv_warp, [('t1_2_mni_reverse_transform', 'in_file')]),
            (t1_name, ds_t1_mni_warp, [('out', 'source_file')]),
            (t1_name, ds_t1_mni_inv_warp, [('out', 'source_file')]),
        ])  # fmt:skip

    return workflow


def _seg2msks(in_file, newpath=None):
    """Converts labels to masks"""
    import nibabel as nb
    import numpy as np
    from nipype.utils.filemanip import fname_presuffix

    nii = nb.load(in_file)
    labels = nii.get_fdata()

    out_files = []
    for i in range(1, 4):
        ldata = np.zeros_like(labels)
        ldata[labels == i] = 1
        out_files.append(fname_presuffix(in_file, suffix='_label%03d' % i, newpath=newpath))
        nii.__class__(ldata, nii.affine, nii.header).to_filename(out_files[-1])

    return out_files


def _get_affine_component(transform_list):
    # The disassembled transform will have the affine transform as the first element
    if isinstance(transform_list, str):
        return transform_list
    return transform_list[0]<|MERGE_RESOLUTION|>--- conflicted
+++ resolved
@@ -884,7 +884,6 @@
     return workflow
 
 
-<<<<<<< HEAD
 def init_synb0_anat_wf(name="synb0_anat_wf") -> Workflow:
     """Creates a T1w image that has been prepared/scaled for synb0 disco.
 
@@ -960,9 +959,6 @@
 
 
 def init_dl_prep_wf(name="dl_prep_wf") -> Workflow:
-=======
-def init_dl_prep_wf(name='dl_prep_wf') -> Workflow:
->>>>>>> 716aac42
     """Prepare images for use in the FreeSurfer deep learning functions"""
     workflow = Workflow(name=name)
     inputnode = pe.Node(niu.IdentityInterface(fields=['image']), name='inputnode')
