--- conflicted
+++ resolved
@@ -453,11 +453,7 @@
         sentry_setup(opts, exec_env)
 
     # Validate inputs
-<<<<<<< HEAD
-    if not opts.recon_only and not opts.skip_bids_validation:
-=======
     if not (opts.recon_only or opts.skip_bids_validation):
->>>>>>> 20e05c1d
         print("Making sure the input data is BIDS compliant (warnings can be ignored in most "
               "cases).")
         validate_input_dir(exec_env, opts.bids_dir, opts.participant_label)
