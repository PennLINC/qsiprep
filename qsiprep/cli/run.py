#!/usr/bin/env python
# -*- coding: utf-8 -*-
"""
QSI workflow
=====
"""
import warnings
warnings.filterwarnings("ignore", category=ImportWarning)
warnings.filterwarnings("ignore", category=PendingDeprecationWarning)
import os
import os.path as op
from pathlib import Path
import logging
import sys
import gc
import uuid
from argparse import ArgumentParser
from argparse import RawTextHelpFormatter
from multiprocessing import cpu_count
from time import strftime

logging.addLevelName(25,
                     'IMPORTANT')  # Add a new level between INFO and WARNING
logging.addLevelName(15, 'VERBOSE')  # Add a new level between INFO and DEBUG
logger = logging.getLogger('cli')


def _warn_redirect(message, category, filename, lineno, file=None, line=None):
    logger.warning('Captured warning (%s): %s', category, message)


def check_deps(workflow):
    from nipype.utils.filemanip import which
    return sorted((node.interface.__class__.__name__, node.interface._cmd)
                  for node in workflow._get_all_nodes()
                  if (hasattr(node.interface, '_cmd')
                      and which(node.interface._cmd.split()[0]) is None))


def get_parser():
    """Build parser object"""
    from ..__about__ import __version__

    verstr = 'qsiprep v{}'.format(__version__)

    parser = ArgumentParser(
        description='qsiprep: q-Space Image PREProcessing workflows',
        formatter_class=RawTextHelpFormatter)

    # Arguments as specified by BIDS-Apps
    # required, positional arguments
    # IMPORTANT: they must go directly with the parser object
    parser.add_argument('--bids_dir', '--bids-dir',
                        type=os.path.abspath,
                        required=True,
                        action='store',
                        default='',
                        help='the root folder of a BIDS valid dataset (sub-XXXXX folders '
                        'should be found at the top level in this folder).')
    parser.add_argument('--output_dir', '--output-dir',
                        required=True,
                        action='store',
                        type=os.path.abspath,
                        default='',
                        help='the output path for the outcomes of preprocessing and visual'
                        ' reports')
    parser.add_argument('--analysis_level', '--analysis-level',
                        choices=['participant'],
                        required=True,
                        action='store',
                        help='processing stage to be run, only "participant" in the case of '
                        'qsiprep (see BIDS-Apps specification).')

    # optional arguments
    parser.add_argument('--version', action='version', version=verstr)

    g_bids = parser.add_argument_group('Options for filtering BIDS queries')
    g_bids.add_argument(
        '--participant_label',
        '--participant-label',
        action='store',
        nargs='+',
        help='a space delimited list of participant identifiers or a single '
        'identifier (the sub- prefix can be removed)')

    # arguments for reconstructing QSI data
    g_recon = parser.add_argument_group('Options for reconstructing qsiprep outputs')
    g_recon.add_argument(
        '--recon-only', '--recon_only',
        action='store_true',
        default=False,
        help='run only reconstruction, assumes preprocessing has already completed.'
    )
    g_recon.add_argument(
        '--recon-spec', '--recon_spec',
        action='store',
        type=os.path.abspath,
        help='json file specifying a reconstruction pipeline to be run after preprocessing'
    )
    g_recon.add_argument(
        '--recon-input', '--recon_input',
        action='store',
        type=os.path.abspath,
        help='use this directory as inputs to qsirecon. This option skips qsiprep.'
    )

    g_perfm = parser.add_argument_group('Options to handle performance')
    g_perfm.add_argument(
        '--nthreads',
        '--n_cpus',
        '-n-cpus',
        action='store',
        type=int,
        help='maximum number of threads across all processes')
    g_perfm.add_argument(
        '--omp-nthreads', '--omp_nthreads',
        action='store',
        type=int,
        default=0,
        help='maximum number of threads per-process')
    g_perfm.add_argument(
        '--mem_mb',
        '--mem-mb',
        action='store',
        default=0,
        type=int,
        help='upper bound memory limit for qsiprep processes')
    g_perfm.add_argument(
        '--low-mem', '--low_mem',
        action='store_true',
        help='attempt to reduce memory usage (will increase disk usage '
        'in working directory)')
    g_perfm.add_argument(
        '--use-plugin', '--use_plugin',
        action='store',
        default=None,
        help='nipype plugin configuration file')
    g_perfm.add_argument(
        '--anat-only', '--anat_only',
        action='store_true',
        help='run anatomical workflows only')
    g_perfm.add_argument(
        '--boilerplate', action='store_true', help='generate boilerplate only')
    g_perfm.add_argument(
        "-v",
        "--verbose",
        dest="verbose_count",
        action="count",
        default=0,
        help="increases log verbosity for each occurence, debug level is -vvv")

    g_conf = parser.add_argument_group('Workflow configuration')
    g_conf.add_argument(
        '--ignore',
        required=False,
        action='store',
        nargs="+",
        default=[],
        choices=['fieldmaps', 'sbref'],
        help='ignore selected aspects of the input dataset to disable '
        'corresponding parts of the workflow (a space delimited list)')
    g_conf.add_argument(
        '--longitudinal',
        action='store_true',
        help='treat dataset as longitudinal - may increase runtime')
    g_conf.add_argument(
        '--b0-threshold', '--b0_threshold',
        action='store',
        type=int,
        default=100,
        help='any value in the .bval file less than this will be considered '
        'a b=0 image. Current default threshold = 100; this threshold can be '
        'lowered or increased. Note, setting this too high can result in inaccurate results.')
    g_conf.add_argument(
        '--dwi_denoise_window', '--dwi-denoise-window',
        action='store',
        type=int,
        default=5,
        help='window size in voxels for ``dwidenoise``. Must be odd (default: 5). '
             'If 0, ``dwidwenoise`` will not be run')
    g_conf.add_argument(
        '--denoise-before-combining', '--denoise_before_combining',
        action='store_true',
        help='run ``dwidenoise`` before combining dwis. Requires '
             '``--combine-all-dwis``')
    g_conf.add_argument(
        '--combine_all_dwis', '--combine-all-dwis',
        action='store_true',
        help='combine dwis from across multiple runs for motion correction '
        'and reconstruction.')
    g_conf.add_argument(
        '--write-local-bvecs', '--write_local_bvecs',
        action='store_true',
        default=False,
        help='write a series of voxelwise bvecs, relevant if '
        'writing preprocessed dwis to template space')
    g_conf.add_argument(
<<<<<<< HEAD
=======
        '--b0-to-t1w-transform',
        action='store',
        default="Rigid",
        choices=["Rigid", "Affine"],
        help='Degrees of freedom when registering b0 to T1w images. '
        '6 degrees of freedom (rotation and translation, i.e. rigid body) '
        'are used by default.')
    g_conf.add_argument(
>>>>>>> f12a24a1
        '--output-space', '--output_space',
        action='store',
        choices=['T1w', 'template'],
        nargs='+',
        default=['T1w'],
        help='volume and surface spaces to resample dwis into\n'
        ' - T1w: subject anatomical volume\n'
        ' - template: normalization target specified by --template\n'
        'this argument can be single value or a space delimited list,\n'
        'for example: --output-space T1w template')
    g_conf.add_argument(
        '--template',
        required=False,
        action='store',
        choices=['MNI152NLin2009cAsym'],
        default='MNI152NLin2009cAsym',
        help='volume template space (default: MNI152NLin2009cAsym)')
    g_conf.add_argument(
        '--output-resolution', '--output_resolution',
        action='store',
        required=True,
        type=float,
        help='the isotropic voxel size in mm the data will be resampled to '
        'after preprocessing. If set to a lower value than the original voxel '
        'size, your data will be upsampled. This is a required argument.')

    g_coreg = parser.add_argument_group('Options for dwi-to-T1w coregistration')
    g_coreg.add_argument(
        '--b0-to-t1w-transform', '--b0_to_t1w_transform',
        action='store',
        default="Rigid",
        choices=["Rigid", "Affine"],
        help='Degrees of freedom when registering b0 to T1w images. '
        '6 degrees (rotation and translation) are used by default.')
    g_coreg.add_argument(
        '--intramodal-template-iters', '--intramodal_template_iters',
        action='store',
        default=0,
        type=int,
        help='Number of iterations for finding the midpoint image '
        'from the b0 templates from all groups. Has no effect if there '
        'is only one group. If 0, all b0 templates are directly registered '
        'to the t1w image.')
    g_coreg.add_argument(
        '--intramodal-template-transform', '--intramodal_template_transform',
        default='Rigid',
        choices=['Rigid', 'Affine', 'BSplineSyN', 'SyN'],
        action='store',
        help='Transformation used for building the intramodal template.')

    g_moco = parser.add_argument_group(
        'Specific options for motion correction and coregistration')
    g_moco.add_argument(
        '--b0-motion-corr-to', '--bo_motion_corr_to',
        action='store',
        default='iterative',
        choices=['iterative', 'first'],
        help='align to the "first" b0 volume or do an "iterative" registration'
        ' of all b0 images to their midpoint image (default: iterative)')
    g_moco.add_argument(
        '--hmc-transform', '--hmc_transform',
        action='store',
        default='Affine',
        choices=['Affine', 'Rigid'],
        help='transformation to be optimized during head motion correction '
        '(default: affine)')
    g_moco.add_argument(
        '--hmc_model', '--hmc-model',
        action='store',
        default='3dSHORE',
        choices=['none', '3dSHORE', 'eddy'],
        help='model used to generate target images for hmc. If "none" the '
        'non-b0 images will be warped using the same transform as their '
        'nearest b0 image. If "3dSHORE", SHORELine will be used. If '
        '"eddy_ingress", the dwis are assumed to have been run through '
        'fsls eddy. ')
    g_moco.add_argument(
        '--eddy-config', '--eddy_config',
        action='store',
        help='path to a json file with settings for the call to eddy. If no '
        'json is specified, a default one will be used. The current default '
        'json can be found here: https://github.com/PennBBL/qsiprep/blob/master/qsiprep/data/eddy_params.json')
    g_moco.add_argument(
        '--shoreline_iters', '--shoreline-iters',
        action='store',
        type=int,
        default=2,
        help='number of SHORELine iterations. (default: 2)')
    g_moco.add_argument(
        '--impute-slice-threshold', '--impute_slice_threshold',
        action='store',
        default=0,
        type=float,
        help='impute data in slices that are this many SDs from expected. '
        'If 0 (default), no slices will be imputed')

    # ANTs options
    g_ants = parser.add_argument_group(
        'Specific options for ANTs registrations')
    g_ants.add_argument(
        '--skull-strip-template', '--skull_strip_template',
        action='store',
        default='OASIS',
        choices=['OASIS', 'NKI'],
        help='select ANTs skull-stripping template (default: OASIS)')
    g_ants.add_argument(
        '--skull-strip-fixed-seed', '--skull_strip_fixed_seed',
        action='store_true',
        help='do not use a random seed for skull-stripping - will ensure '
        'run-to-run replicability when used with --omp-nthreads 1')
    g_ants.add_argument(
        '--force-spatial-normalization', '--force_spatial_normalziation',
        action='store_true',
        help='ensures that spatial normalization is run, even if template '
        'is not specified in --output-space. Useful if you plan to warp '
        'atlases into subject space.'
    )

    # FreeSurfer options
    g_fs = parser.add_argument_group('Specific options for FreeSurfer preprocessing')
    g_fs.add_argument(
        '--fs-license-file', '--fs_license_file', metavar='PATH', type=os.path.abspath,
        help='Path to FreeSurfer license key file. Get it (for free) by registering '
        'at https://surfer.nmr.mgh.harvard.edu/registration.html')
    g_fs.add_argument(
        '--do-reconall', '--do_reconall', action='store_true',
        help='Run the FreeSurfer recon-all pipeline')

    # Fieldmap options
    g_fmap = parser.add_argument_group(
        'Specific options for handling fieldmaps')
    g_fmap.add_argument(
        '--prefer_dedicated_fmaps', '--prefer-dedicated-fmaps',
        action='store_true',
        default=False,
        help='forces unwarping to use files from the fmap directory instead '
        'of using an RPEdir scan from the same session.')
    g_fmap.add_argument(
        '--fmap-bspline', '--fmap_bspline',
        action='store_true',
        default=False,
        help='fit a B-Spline field using least-squares (experimental)')
    g_fmap.add_argument(
        '--fmap-no-demean', '--fmap_no_demean',
        action='store_false',
        default=True,
        help='do not remove median (within mask) from fieldmap (default: True)')

    # SyN-unwarp options
    g_syn = parser.add_argument_group(
        'Specific options for SyN distortion correction')
    g_syn.add_argument(
        '--use-syn-sdc', '--use_syn_sdc',
        action='store_true',
        default=False,
        help='EXPERIMENTAL: Use fieldmap-free distortion correction. To use '
        'this option, "template" must be passed to --output-space')
    g_syn.add_argument(
        '--force-syn', '--force_syn',
        action='store_true',
        default=False,
        help='EXPERIMENTAL/TEMPORARY: Use SyN correction in addition to '
        'fieldmap correction, if available')

    g_other = parser.add_argument_group('Other options')
    g_other.add_argument(
        '-w',
        '--work-dir', '--work_dir',
        action='store',
        help='path where intermediate results should be stored')
    g_other.add_argument(
        '--resource-monitor', '--resource_monitor',
        action='store_true',
        default=False,
        help='enable Nipype\'s resource monitoring to keep track of memory '
        'and CPU usage')
    g_other.add_argument(
        '--reports-only', '--reports_only',
        action='store_true',
        default=False,
        help='only generate reports, don\'t run workflows. This will only '
        'rerun report aggregation, not reportlet generation for specific '
        'nodes.')
    g_other.add_argument(
        '--run-uuid', '--run_uuid',
        action='store',
        default=None,
        help='Specify UUID of previous run, to include error logs in report. '
        'No effect without --reports-only.')
    g_other.add_argument(
        '--write-graph', '--write_graph',
        action='store_true',
        default=False,
        help='Write workflow graph.')
    g_other.add_argument(
        '--stop-on-first-crash', '--stop_on_first_crash',
        action='store_true',
        default=False,
        help='Force stopping on first crash, even if a work directory'
        ' was specified.')
    g_other.add_argument(
        '--notrack',
        action='store_true',
        default=False,
        help='Opt-out of sending tracking information of this run to '
        'the qsiprep developers. This information helps to '
        'improve qsiprep and provides an indicator of real '
        'world usage crucial for obtaining funding.')
    g_other.add_argument(
        '--sloppy',
        action='store_true',
        default=False,
        help='Use low-quality tools for speed - TESTING ONLY')

    return parser


def main():
    """Entry point"""
    from nipype import logging as nlogging
    from multiprocessing import set_start_method, Process, Manager
    from ..viz.reports import generate_reports
    from ..utils.bids import write_derivative_description

    try:
        set_start_method('forkserver')
    except RuntimeError:
        pass

    warnings.showwarning = _warn_redirect
    opts = get_parser().parse_args()

    # FreeSurfer license
    default_license = str(Path(str(os.getenv('FREESURFER_HOME'))) / 'license.txt')
    # Precedence: --fs-license-file, $FS_LICENSE, default_license
    license_file = opts.fs_license_file or os.getenv('FS_LICENSE',
                                                     default_license)
    if not os.path.exists(license_file):
        raise RuntimeError(
            'ERROR: a valid license file is required for FreeSurfer to run. '
            'qsiprep looked for an existing license file at several paths, in'
            'this order: 1) command line argument ``--fs-license-file``; 2) '
            '``$FS_LICENSE`` environment variable; and 3) the '
            '``$FREESURFER_HOME/license.txt`` path. '
            'Get it (for free) by registering at https://'
            'surfer.nmr.mgh.harvard.edu/registration.html')
    os.environ['FS_LICENSE'] = license_file

    # Retrieve logging level
    log_level = int(max(25 - 5 * opts.verbose_count, logging.DEBUG))
    # Set logging
    logger.setLevel(log_level)
    nlogging.getLogger('nipype.workflow').setLevel(log_level)
    nlogging.getLogger('nipype.interface').setLevel(log_level)
    nlogging.getLogger('nipype.utils').setLevel(log_level)

    errno = 0
    mode = "recon" if opts.recon_only else "prep"
    if mode == "recon":
        logger.info("running qsirecon")
        building_func = build_recon_workflow
    else:
        logger.info("running qsiprep")
        building_func = build_qsiprep_workflow

    # Call build_workflow(opts, retval)
    with Manager() as mgr:
        retval = mgr.dict()
        p = Process(target=building_func, args=(opts, retval))
        p.start()
        p.join()

        if p.exitcode != 0:
            sys.exit(p.exitcode)

        qsiprep_wf = retval['workflow']
        plugin_settings = retval['plugin_settings']
        bids_dir = retval['bids_dir']
        output_dir = retval['output_dir']
        work_dir = retval['work_dir']
        subject_list = retval['subject_list']
        run_uuid = retval['run_uuid']
        retcode = retval['return_code']

    if qsiprep_wf is None:
        sys.exit(1)

    if opts.write_graph:
        qsiprep_wf.write_graph(
            graph2use="colored", format='svg', simple_form=True)

    if opts.reports_only:
        sys.exit(int(retcode > 0))

    if opts.boilerplate:
        sys.exit(int(retcode > 0))

    # Check workflow for missing commands
    missing = check_deps(qsiprep_wf)
    if missing:
        print("Cannot run qsiprep. Missing dependencies:")
        for iface, cmd in missing:
            print("\t{} (Interface: {})".format(cmd, iface))
        sys.exit(2)

    # Clean up master process before running workflow, which may create forks
    gc.collect()
    try:
        qsiprep_wf.run(**plugin_settings)
    except RuntimeError as e:
        if "Workflow did not execute cleanly" in str(e):
            errno = 1
        else:
            raise

    # No reports for recon mode yet
    if mode == "recon":
        sys.exit(int(errno > 0))

    # Generate reports phase
    errno += generate_reports(subject_list, output_dir, work_dir, run_uuid)
    write_derivative_description(bids_dir, str(Path(output_dir) / 'qsiprep'))
    if opts.recon_spec is None:
        logger.info("No additional workflows to run.")
        sys.exit(int(errno > 0))

    # Run an additional workflow if preproc + recon are requested
    opts.recon_input = output_dir + "/qsiprep"
    with Manager() as mgr:
        retval = mgr.dict()
        p = Process(target=build_recon_workflow, args=(opts, retval))
        p.start()
        p.join()

        if p.exitcode != 0:
            sys.exit(p.exitcode)

        qsirecon_post_wf = retval['workflow']
        plugin_settings = retval['plugin_settings']
        bids_dir = retval['bids_dir']
        output_dir = retval['output_dir']
        work_dir = retval['work_dir']
        subject_list = retval['subject_list']
        run_uuid = retval['run_uuid']
        retcode = retval['return_code']

    if qsirecon_post_wf is None:
        sys.exit(1)

    if opts.write_graph:
        qsirecon_post_wf.write_graph(
            graph2use="colored", format='svg', simple_form=True)

    if opts.reports_only:
        sys.exit(int(retcode > 0))

    if opts.boilerplate:
        sys.exit(int(retcode > 0))

    # Check workflow for missing commands
    missing = check_deps(qsirecon_post_wf)
    if missing:
        print("Cannot run qsiprep. Missing dependencies:")
        for iface, cmd in missing:
            print("\t{} (Interface: {})".format(cmd, iface))
        sys.exit(2)

    # Clean up master process before running workflow, which may create forks
    gc.collect()
    try:
        qsirecon_post_wf.run(**plugin_settings)
    except RuntimeError as e:
        if "Workflow did not execute cleanly" in str(e):
            errno = 1
        else:
            raise

def build_qsiprep_workflow(opts, retval):
    """
    Create the Nipype Workflow that supports the whole execution
    graph, given the inputs.

    All the checks and the construction of the workflow are done
    inside this function that has pickleable inputs and output
    dictionary (``retval``) to allow isolation using a
    ``multiprocessing.Process`` that allows qsiprep to enforce
    a hard-limited memory-scope.

    """
    from subprocess import check_call, CalledProcessError, TimeoutExpired
    from pkg_resources import resource_filename as pkgrf

    from nipype import logging, config as ncfg
    from ..__about__ import __version__
    from ..workflows.base import init_qsiprep_wf
    from ..utils.bids import collect_participants
    from ..viz.reports import generate_reports

    logger = logging.getLogger('nipype.workflow')

    INIT_MSG = """
    Running qsiprep version {version}:
      * BIDS dataset path: {bids_dir}.
      * Participant list: {subject_list}.
      * Run identifier: {uuid}.
    """.format

    output_spaces = opts.output_space or []

    # Check output_space
    if 'template' not in output_spaces and (opts.use_syn_sdc
                                            or opts.force_syn):
        msg = [
            'SyN SDC correction requires T1 to MNI registration, but '
            '"template" is not specified in "--output-space" arguments.',
            'Option --use-syn will be cowardly dismissed.'
        ]
        if opts.force_syn:
            output_spaces.append('template')
            msg[1] = (
                ' Since --force-syn has been requested, "template" has been '
                'added to the "--output-space" list.')
        logger.warning(' '.join(msg))

    # Set up some instrumental utilities
    run_uuid = '%s_%s' % (strftime('%Y%m%d-%H%M%S'), uuid.uuid4())

    # First check that bids_dir looks like a BIDS folder
    bids_dir = os.path.abspath(opts.bids_dir)
    subject_list = collect_participants(
        bids_dir, participant_label=opts.participant_label)

    # Load base plugin_settings from file if --use-plugin
    if opts.use_plugin is not None:
        from yaml import load as loadyml
        with open(opts.use_plugin) as f:
            plugin_settings = loadyml(f)
        plugin_settings.setdefault('plugin_args', {})
    else:
        # Defaults
        plugin_settings = {
            'plugin': 'MultiProc',
            'plugin_args': {
                'raise_insufficient': False,
                'maxtasksperchild': 1,
            }
        }

    # Resource management options
    # Note that we're making strong assumptions about valid plugin args
    # This may need to be revisited if people try to use batch plugins
    nthreads = plugin_settings['plugin_args'].get('n_procs')
    # Permit overriding plugin config with specific CLI options
    if nthreads is None or opts.nthreads is not None:
        nthreads = opts.nthreads
        if nthreads is None or nthreads < 1:
            nthreads = cpu_count()
        plugin_settings['plugin_args']['n_procs'] = nthreads

    if opts.mem_mb:
        plugin_settings['plugin_args']['memory_gb'] = opts.mem_mb / 1024

    omp_nthreads = opts.omp_nthreads
    if omp_nthreads == 0:
        omp_nthreads = min(nthreads - 1 if nthreads > 1 else cpu_count(), 8)

    if 1 < nthreads < omp_nthreads:
        logger.warning(
            'Per-process threads (--omp-nthreads=%d) exceed total '
            'threads (--nthreads/--n_cpus=%d)', omp_nthreads, nthreads)

    # Set up directories
    output_dir = op.abspath(opts.output_dir)
    log_dir = op.join(output_dir, 'qsiprep', 'logs')
    work_dir = op.abspath(opts.work_dir or 'work')  # Set work/ as default

    # Check and create output and working directories
    os.makedirs(output_dir, exist_ok=True)
    os.makedirs(log_dir, exist_ok=True)
    os.makedirs(work_dir, exist_ok=True)

    # Nipype config (logs and execution)
    ncfg.update_config({
        'logging': {
            'log_directory': log_dir,
            'log_to_file': True
        },
        'execution': {
            'crashdump_dir':
            log_dir,
            'crashfile_format':
            'txt',
            'get_linked_libs':
            False,
            'stop_on_first_crash':
            opts.stop_on_first_crash or opts.work_dir is None,
        },
        'monitoring': {
            'enabled': opts.resource_monitor,
            'sample_frequency': '0.5',
            'summary_append': True,
        }
    })

    if opts.resource_monitor:
        ncfg.enable_resource_monitor()

    retval['return_code'] = 0
    retval['plugin_settings'] = plugin_settings
    retval['bids_dir'] = bids_dir
    retval['output_dir'] = output_dir
    retval['work_dir'] = work_dir
    retval['subject_list'] = subject_list
    retval['run_uuid'] = run_uuid
    retval['workflow'] = None

    # Called with reports only
    if opts.reports_only:
        logger.log(25, 'Running --reports-only on participants %s',
                   ', '.join(subject_list))
        if opts.run_uuid is not None:
            run_uuid = opts.run_uuid
        retval['return_code'] = generate_reports(subject_list, output_dir,
                                                 work_dir, run_uuid)
        return retval

    # Build main workflow
    logger.log(
        25,
        INIT_MSG(
            version=__version__,
            bids_dir=bids_dir,
            subject_list=subject_list,
            uuid=run_uuid))

    retval['workflow'] = init_qsiprep_wf(
        subject_list=subject_list,
        run_uuid=run_uuid,
        work_dir=work_dir,
        output_dir=output_dir,
        ignore=opts.ignore,
        hires=False,
        freesurfer=opts.do_reconall,
        debug=opts.sloppy,
        low_mem=opts.low_mem,
        anat_only=opts.anat_only,
        longitudinal=opts.longitudinal,
        b0_threshold=opts.b0_threshold,
        combine_all_dwis=opts.combine_all_dwis,
        dwi_denoise_window=opts.dwi_denoise_window,
        denoise_before_combining=opts.denoise_before_combining,
        write_local_bvecs=opts.write_local_bvecs,
        omp_nthreads=omp_nthreads,
        skull_strip_template=opts.skull_strip_template,
        skull_strip_fixed_seed=opts.skull_strip_fixed_seed,
        force_spatial_normalization=opts.force_spatial_normalization,
        output_spaces=output_spaces,
        output_resolution=opts.output_resolution,
        template=opts.template,
        bids_dir=bids_dir,
        motion_corr_to=opts.b0_motion_corr_to,
        hmc_transform=opts.hmc_transform,
        hmc_model=opts.hmc_model,
        eddy_config=opts.eddy_config,
        shoreline_iters=opts.shoreline_iters,
        impute_slice_threshold=opts.impute_slice_threshold,
        b0_to_t1w_transform=opts.b0_to_t1w_transform,
        intramodal_template_iters=opts.intramodal_template_iters,
        intramodal_template_transform=opts.intramodal_template_transform,
        prefer_dedicated_fmaps=opts.prefer_dedicated_fmaps,
        fmap_bspline=opts.fmap_bspline,
        fmap_demean=opts.fmap_no_demean,
        use_syn=opts.use_syn_sdc,
        force_syn=opts.force_syn
    )
    retval['return_code'] = 0

    logs_path = Path(output_dir) / 'qsiprep' / 'logs'
    boilerplate = retval['workflow'].visit_desc()
    (logs_path / 'CITATION.md').write_text(boilerplate)
    logger.log(
        25, 'Works derived from this qsiprep execution should '
        'include the following boilerplate:\n\n%s', boilerplate)

    # Generate HTML file resolving citations
    cmd = [
        'pandoc', '-s', '--bibliography',
        pkgrf('qsiprep', 'data/boilerplate.bib'), '--filter',
        'pandoc-citeproc',
        str(logs_path / 'CITATION.md'), '-o',
        str(logs_path / 'CITATION.html')
    ]
    try:
        check_call(cmd, timeout=10)
    except (FileNotFoundError, CalledProcessError, TimeoutExpired):
        logger.warning('Could not generate CITATION.html file:\n%s',
                       ' '.join(cmd))

    # Generate LaTex file resolving citations
    cmd = [
        'pandoc', '-s', '--bibliography',
        pkgrf('qsiprep', 'data/boilerplate.bib'), '--natbib',
        str(logs_path / 'CITATION.md'), '-o',
        str(logs_path / 'CITATION.tex')
    ]
    try:
        check_call(cmd, timeout=10)
    except (FileNotFoundError, CalledProcessError, TimeoutExpired):
        logger.warning('Could not generate CITATION.tex file:\n%s',
                       ' '.join(cmd))
    return retval


def build_recon_workflow(opts, retval):
    """
    Create the Nipype Workflow that supports the whole execution
    graph, given the inputs.

    All the checks and the construction of the workflow are done
    inside this function that has pickleable inputs and output
    dictionary (``retval``) to allow isolation using a
    ``multiprocessing.Process`` that allows qsiprep to enforce
    a hard-limited memory-scope.

    """
    from subprocess import check_call, CalledProcessError, TimeoutExpired
    from pkg_resources import resource_filename as pkgrf

    from nipype import logging, config as ncfg
    from ..__about__ import __version__
    from ..workflows.recon import init_qsirecon_wf
    from ..utils.bids import collect_participants

    logger = logging.getLogger('nipype.workflow')

    INIT_MSG = """
    Running qsirecon version {version}:
      * BIDS dataset path: {bids_dir}.
      * Participant list: {subject_list}.
      * Run identifier: {uuid}.
    """.format

    # Set up some instrumental utilities
    run_uuid = '%s_%s' % (strftime('%Y%m%d-%H%M%S'), uuid.uuid4())

    # First check that bids_dir looks like a BIDS folder
    bids_dir = os.path.abspath(opts.bids_dir)
    subject_list = collect_participants(
        bids_dir, participant_label=opts.participant_label)

    # Load base plugin_settings from file if --use-plugin
    if opts.use_plugin is not None:
        from yaml import load as loadyml
        with open(opts.use_plugin) as f:
            plugin_settings = loadyml(f)
        plugin_settings.setdefault('plugin_args', {})
    else:
        # Defaults
        plugin_settings = {
            'plugin': 'MultiProc',
            'plugin_args': {
                'raise_insufficient': False,
                'maxtasksperchild': 1,
            }
        }

    # Resource management options
    # Note that we're making strong assumptions about valid plugin args
    # This may need to be revisited if people try to use batch plugins
    nthreads = plugin_settings['plugin_args'].get('n_procs')
    # Permit overriding plugin config with specific CLI options
    if nthreads is None or opts.nthreads is not None:
        nthreads = opts.nthreads
        if nthreads is None or nthreads < 1:
            nthreads = cpu_count()
        plugin_settings['plugin_args']['n_procs'] = nthreads

    if opts.mem_mb:
        plugin_settings['plugin_args']['memory_gb'] = opts.mem_mb / 1024

    omp_nthreads = opts.omp_nthreads
    if omp_nthreads == 0:
        omp_nthreads = min(nthreads - 1 if nthreads > 1 else cpu_count(), 8)

    if 1 < nthreads < omp_nthreads:
        logger.warning(
            'Per-process threads (--omp-nthreads=%d) exceed total '
            'threads (--nthreads/--n_cpus=%d)', omp_nthreads, nthreads)

    # Set up directories
    output_dir = op.abspath(opts.output_dir)
    log_dir = op.join(output_dir, 'qsiprep', 'logs')
    work_dir = op.abspath(opts.work_dir or 'work')  # Set work/ as default

    # Check and create output and working directories
    os.makedirs(output_dir, exist_ok=True)
    os.makedirs(log_dir, exist_ok=True)
    os.makedirs(work_dir, exist_ok=True)

    # Nipype config (logs and execution)
    ncfg.update_config({
        'logging': {
            'log_directory': log_dir,
            'log_to_file': True
        },
        'execution': {
            'crashdump_dir':
            log_dir,
            'crashfile_format':
            'txt',
            'get_linked_libs':
            False,
            'stop_on_first_crash':
            opts.stop_on_first_crash or opts.work_dir is None,
        },
        'monitoring': {
            'enabled': opts.resource_monitor,
            'sample_frequency': '0.5',
            'summary_append': True,
        }
    })

    if opts.resource_monitor:
        ncfg.enable_resource_monitor()

    retval['return_code'] = 0
    retval['plugin_settings'] = plugin_settings
    retval['bids_dir'] = bids_dir
    retval['output_dir'] = output_dir
    retval['work_dir'] = work_dir
    retval['subject_list'] = subject_list
    retval['run_uuid'] = run_uuid
    retval['workflow'] = None

    # Build main workflow
    logger.log(
        25,
        INIT_MSG(
            version=__version__,
            bids_dir=bids_dir,
            subject_list=subject_list,
            uuid=run_uuid))

    retval['workflow'] = init_qsirecon_wf(
        subject_list=subject_list,
        run_uuid=run_uuid,
        work_dir=work_dir,
        output_dir=output_dir,
        recon_input=opts.recon_input,
        recon_spec=opts.recon_spec,
        low_mem=opts.low_mem,
        omp_nthreads=omp_nthreads,
        bids_dir=bids_dir
    )
    retval['return_code'] = 0

    logs_path = Path(output_dir) / 'qsiprep' / 'logs'
    boilerplate = retval['workflow'].visit_desc()
    (logs_path / 'CITATION.md').write_text(boilerplate)
    logger.log(
        25, 'Works derived from this qsiprep execution should '
        'include the following boilerplate:\n\n%s', boilerplate)

    # Generate HTML file resolving citations
    cmd = [
        'pandoc', '-s', '--bibliography',
        pkgrf('qsiprep', 'data/boilerplate.bib'), '--filter',
        'pandoc-citeproc',
        str(logs_path / 'CITATION.md'), '-o',
        str(logs_path / 'CITATION.html')
    ]
    try:
        check_call(cmd, timeout=10)
    except (FileNotFoundError, CalledProcessError, TimeoutExpired):
        logger.warning('Could not generate CITATION.html file:\n%s',
                       ' '.join(cmd))

    # Generate LaTex file resolving citations
    cmd = [
        'pandoc', '-s', '--bibliography',
        pkgrf('qsiprep', 'data/boilerplate.bib'), '--natbib',
        str(logs_path / 'CITATION.md'), '-o',
        str(logs_path / 'CITATION.tex')
    ]
    try:
        check_call(cmd, timeout=10)
    except (FileNotFoundError, CalledProcessError, TimeoutExpired):
        logger.warning('Could not generate CITATION.tex file:\n%s',
                       ' '.join(cmd))
    return retval


if __name__ == '__main__':
    raise RuntimeError(
        "qsiprep/cli/run.py should not be run directly;\n"
        "Please `pip install` qsiprep and use the `qsiprep` command")<|MERGE_RESOLUTION|>--- conflicted
+++ resolved
@@ -195,17 +195,6 @@
         help='write a series of voxelwise bvecs, relevant if '
         'writing preprocessed dwis to template space')
     g_conf.add_argument(
-<<<<<<< HEAD
-=======
-        '--b0-to-t1w-transform',
-        action='store',
-        default="Rigid",
-        choices=["Rigid", "Affine"],
-        help='Degrees of freedom when registering b0 to T1w images. '
-        '6 degrees of freedom (rotation and translation, i.e. rigid body) '
-        'are used by default.')
-    g_conf.add_argument(
->>>>>>> f12a24a1
         '--output-space', '--output_space',
         action='store',
         choices=['T1w', 'template'],
@@ -251,7 +240,7 @@
         'to the t1w image.')
     g_coreg.add_argument(
         '--intramodal-template-transform', '--intramodal_template_transform',
-        default='Rigid',
+        default='BSplineSyN',
         choices=['Rigid', 'Affine', 'BSplineSyN', 'SyN'],
         action='store',
         help='Transformation used for building the intramodal template.')
