--- conflicted
+++ resolved
@@ -284,7 +284,6 @@
         action="store",
         nargs="+",
         default=[],
-<<<<<<< HEAD
         choices=['fieldmaps', 'phase'],
         help=(
             'ignore selected aspects of the input dataset to disable '
@@ -292,11 +291,6 @@
             'Ignoring "phase" will disable complex-valued denoising, '
             'when phase DWI data are available.'
         ),
-=======
-        choices=["fieldmaps"],
-        help="ignore selected aspects of the input dataset to disable "
-        "corresponding parts of the workflow (a space delimited list)",
->>>>>>> 866a8789
     )
     g_conf.add_argument(
         "--longitudinal",
