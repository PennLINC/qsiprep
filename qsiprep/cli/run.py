--- conflicted
+++ resolved
@@ -437,15 +437,9 @@
         return True
     return False
 
-<<<<<<< HEAD
-
+  
 def set_freesurfer_license(opts):
     """Set FS_LICENSE environment variable"""
-=======
-    if not opts.recon_only and opts.output_resolution is None:
-        raise RuntimeError("--output-resolution is required unless you're using --recon-only")
-
->>>>>>> 713ca2ba
     # FreeSurfer license
     # if qsiprep's current directory has a license.txt file, this will use that
     default_license = str(Path(os.getenv('FREESURFER_HOME', '')) / 'license.txt')
@@ -476,15 +470,18 @@
     warnings.showwarning = _warn_redirect
     opts = get_parser().parse_args()
 
+    if not opts.recon_only and opts.output_resolution is None:
+        raise RuntimeError("--output-resolution is required unless you're using --recon-only")
+  
+    validate_bids(opts)
+    set_freesurfer_license(opts) 
+  
     sentry_sdk = None
     if not opts.notrack:
         import sentry_sdk
         from ..utils.sentry import sentry_setup
         sentry_setup(opts, os.name)
-
-    validate_bids(opts)
-
-    set_freesurfer_license(opts)
+     
 
     # Retrieve logging level
     log_level = int(max(25 - 5 * opts.verbose_count, logging.DEBUG))
