#!/usr/bin/env python
# -*- coding: utf-8 -*-
"""
QSI workflow
=====
"""
import warnings
warnings.filterwarnings("ignore", category=ImportWarning)
warnings.filterwarnings("ignore", category=PendingDeprecationWarning)
warnings.filterwarnings("ignore", category=DeprecationWarning)
import os
import os.path as op
from pathlib import Path
import logging
import sys
import gc
import uuid
from argparse import ArgumentParser
from argparse import RawTextHelpFormatter
from multiprocessing import cpu_count
from time import strftime

logging.addLevelName(25,
                     'IMPORTANT')  # Add a new level between INFO and WARNING
logging.addLevelName(15, 'VERBOSE')  # Add a new level between INFO and DEBUG
logger = logging.getLogger('cli')


def _warn_redirect(message, category, filename, lineno, file=None, line=None):
    logger.warning('Captured warning (%s): %s', category, message)


def check_deps(workflow):
    from nipype.utils.filemanip import which
    return sorted((node.interface.__class__.__name__, node.interface._cmd)
                  for node in workflow._get_all_nodes()
                  if (hasattr(node.interface, '_cmd')
                      and which(node.interface._cmd.split()[0]) is None))


def get_parser():
    """Build parser object"""
    from ..__about__ import __version__

    verstr = 'qsiprep v{}'.format(__version__)

    parser = ArgumentParser(
        description='qsiprep: q-Space Image PREProcessing workflows',
        formatter_class=RawTextHelpFormatter)

    # Arguments as specified by BIDS-Apps
    # required, positional arguments
    # IMPORTANT: they must go directly with the parser object
    parser.add_argument('--bids_dir', '--bids-dir',
                        type=Path,
                        required=True,
                        action='store',
                        default='',
                        help='the root folder of a BIDS valid dataset (sub-XXXXX folders '
                        'should be found at the top level in this folder).')
    parser.add_argument('--output_dir', '--output-dir',
                        required=True,
                        action='store',
                        type=Path,
                        default='',
                        help='the output path for the outcomes of preprocessing and visual'
                        ' reports')
    parser.add_argument('--analysis_level', '--analysis-level',
                        choices=['participant'],
                        required=True,
                        action='store',
                        help='processing stage to be run, only "participant" in the case of '
                        'qsiprep (see BIDS-Apps specification).')

    # optional arguments
    parser.add_argument('--version', action='version', version=verstr)

    g_bids = parser.add_argument_group('Options for filtering BIDS queries')
    g_bids.add_argument('--skip_bids_validation', '--skip-bids-validation', action='store_true',
                        default=False,
                        help='assume the input dataset is BIDS compliant and skip the validation')
    g_bids.add_argument(
        '--participant_label',
        '--participant-label',
        action='store',
        nargs='+',
        help='a space delimited list of participant identifiers or a single '
        'identifier (the sub- prefix can be removed)')
    g_bids.add_argument('--acquisition_type', '--acquisition_type', action='store',
                        help='select a specific acquisition type to be processed')

    # arguments for reconstructing QSI data
    g_recon = parser.add_argument_group('Options for reconstructing qsiprep outputs')
    g_recon.add_argument(
        '--recon-only', '--recon_only',
        action='store_true',
        default=False,
        help='run only reconstruction, assumes preprocessing has already completed.'
    )
    g_recon.add_argument(
        '--recon-spec', '--recon_spec',
        action='store',
        type=os.path.abspath,
        help='json file specifying a reconstruction pipeline to be run after preprocessing'
    )
    g_recon.add_argument(
        '--recon-input', '--recon_input',
        action='store',
        type=os.path.abspath,
        help='use this directory as inputs to qsirecon. This option skips qsiprep.'
    )

    g_perfm = parser.add_argument_group('Options to handle performance')
    g_perfm.add_argument(
        '--nthreads',
        '--n_cpus',
        '-n-cpus',
        action='store',
        type=int,
        help='maximum number of threads across all processes')
    g_perfm.add_argument(
        '--omp-nthreads', '--omp_nthreads',
        action='store',
        type=int,
        default=0,
        help='maximum number of threads per-process')
    g_perfm.add_argument(
        '--mem_mb',
        '--mem-mb',
        action='store',
        default=0,
        type=int,
        help='upper bound memory limit for qsiprep processes')
    g_perfm.add_argument(
        '--low-mem', '--low_mem',
        action='store_true',
        help='attempt to reduce memory usage (will increase disk usage '
        'in working directory)')
    g_perfm.add_argument(
        '--use-plugin', '--use_plugin',
        action='store',
        default=None,
        help='nipype plugin configuration file')
    g_perfm.add_argument(
        '--anat-only', '--anat_only',
        action='store_true',
        help='run anatomical workflows only')
    g_perfm.add_argument(
        '--boilerplate', action='store_true', help='generate boilerplate only')
    g_perfm.add_argument(
        "-v",
        "--verbose",
        dest="verbose_count",
        action="count",
        default=0,
        help="increases log verbosity for each occurence, debug level is -vvv")

    g_conf = parser.add_argument_group('Workflow configuration')
    g_conf.add_argument(
        '--ignore',
        required=False,
        action='store',
        nargs="+",
        default=[],
        choices=['fieldmaps', 'sbref'],
        help='ignore selected aspects of the input dataset to disable '
        'corresponding parts of the workflow (a space delimited list)')
    g_conf.add_argument(
        '--longitudinal',
        action='store_true',
        help='treat dataset as longitudinal - may increase runtime')
    g_conf.add_argument(
        '--b0-threshold', '--b0_threshold',
        action='store',
        type=int,
        default=100,
        help='any value in the .bval file less than this will be considered '
        'a b=0 image. Current default threshold = 100; this threshold can be '
        'lowered or increased. Note, setting this too high can result in inaccurate results.')
    g_conf.add_argument(
        '--dwi_denoise_window', '--dwi-denoise-window',
        action='store',
        type=int,
        default=5,
        help='window size in voxels for ``dwidenoise``. Must be odd (default: 5). '
             'If 0, ``dwidwenoise`` will not be run')
    g_conf.add_argument(
        '--denoise-before-combining', '--denoise_before_combining',
        action='store_true',
        help='run ``dwidenoise`` before combining dwis. Requires '
             '``--combine-all-dwis``')
    g_conf.add_argument(
        '--combine_all_dwis', '--combine-all-dwis',
        action='store_true',
        help='combine dwis from across multiple runs for motion correction '
        'and reconstruction.')
    g_conf.add_argument(
        '--write-local-bvecs', '--write_local_bvecs',
        action='store_true',
        default=False,
        help='write a series of voxelwise bvecs, relevant if '
        'writing preprocessed dwis to template space')
    g_conf.add_argument(
        '--output-space', '--output_space',
        action='store',
        choices=['T1w', 'template'],
        nargs='+',
        default=['T1w'],
        help='volume and surface spaces to resample dwis into\n'
        ' - T1w: subject anatomical volume\n'
        ' - template: normalization target specified by --template\n'
        'this argument can be single value or a space delimited list,\n'
        'for example: --output-space T1w template')
    g_conf.add_argument(
        '--template',
        required=False,
        action='store',
        choices=['MNI152NLin2009cAsym'],
        default='MNI152NLin2009cAsym',
        help='volume template space (default: MNI152NLin2009cAsym)')
    g_conf.add_argument(
        '--output-resolution', '--output_resolution',
        action='store',
        required=False,
        type=float,
        help='the isotropic voxel size in mm the data will be resampled to '
        'after preprocessing. If set to a lower value than the original voxel '
        'size, your data will be upsampled. This is a required argument.')

    g_coreg = parser.add_argument_group('Options for dwi-to-T1w coregistration')
    g_coreg.add_argument(
        '--b0-to-t1w-transform', '--b0_to_t1w_transform',
        action='store',
        default="Rigid",
        choices=["Rigid", "Affine"],
        help='Degrees of freedom when registering b0 to T1w images. '
        '6 degrees (rotation and translation) are used by default.')
    g_coreg.add_argument(
        '--intramodal-template-iters', '--intramodal_template_iters',
        action='store',
        default=0,
        type=int,
        help='Number of iterations for finding the midpoint image '
        'from the b0 templates from all groups. Has no effect if there '
        'is only one group. If 0, all b0 templates are directly registered '
        'to the t1w image.')
    g_coreg.add_argument(
        '--intramodal-template-transform', '--intramodal_template_transform',
        default='BSplineSyN',
        choices=['Rigid', 'Affine', 'BSplineSyN', 'SyN'],
        action='store',
        help='Transformation used for building the intramodal template.')

    g_moco = parser.add_argument_group(
        'Specific options for motion correction and coregistration')
    g_moco.add_argument(
        '--b0-motion-corr-to', '--bo_motion_corr_to',
        action='store',
        default='iterative',
        choices=['iterative', 'first'],
        help='align to the "first" b0 volume or do an "iterative" registration'
        ' of all b0 images to their midpoint image (default: iterative)')
    g_moco.add_argument(
        '--hmc-transform', '--hmc_transform',
        action='store',
        default='Affine',
        choices=['Affine', 'Rigid'],
        help='transformation to be optimized during head motion correction '
        '(default: affine)')
    g_moco.add_argument(
        '--hmc_model', '--hmc-model',
        action='store',
        default='eddy',
        choices=['none', '3dSHORE', 'eddy'],
        help='model used to generate target images for hmc. If "none" the '
        'non-b0 images will be warped using the same transform as their '
        'nearest b0 image. If "3dSHORE", SHORELine will be used. If '
        '"eddy_ingress", the dwis are assumed to have been run through '
        'fsls eddy. ')
    g_moco.add_argument(
        '--eddy-config', '--eddy_config',
        action='store',
        help='path to a json file with settings for the call to eddy. If no '
        'json is specified, a default one will be used. The current default '
        'json can be found here: https://github.com/PennBBL/qsiprep/blob/master/qsiprep/data/eddy_params.json')
    g_moco.add_argument(
        '--shoreline_iters', '--shoreline-iters',
        action='store',
        type=int,
        default=2,
        help='number of SHORELine iterations. (default: 2)')
    g_moco.add_argument(
        '--impute-slice-threshold', '--impute_slice_threshold',
        action='store',
        default=0,
        type=float,
        help='impute data in slices that are this many SDs from expected. '
        'If 0 (default), no slices will be imputed')

    # ANTs options
    g_ants = parser.add_argument_group(
        'Specific options for ANTs registrations')
    g_ants.add_argument(
        '--skull-strip-template', '--skull_strip_template',
        action='store',
        default='OASIS',
        choices=['OASIS', 'NKI'],
        help='select ANTs skull-stripping template (default: OASIS)')
    g_ants.add_argument(
        '--skull-strip-fixed-seed', '--skull_strip_fixed_seed',
        action='store_true',
        help='do not use a random seed for skull-stripping - will ensure '
        'run-to-run replicability when used with --omp-nthreads 1')
    g_ants.add_argument(
        '--force-spatial-normalization', '--force_spatial_normalization',
        action='store_true',
        help='ensures that spatial normalization is run, even if template '
        'is not specified in --output-space. Useful if you plan to warp '
        'atlases into subject space.'
    )

    # FreeSurfer options
    g_fs = parser.add_argument_group('Specific options for FreeSurfer preprocessing')
    g_fs.add_argument(
        '--fs-license-file', '--fs_license_file', metavar='PATH', type=Path,
        help='Path to FreeSurfer license key file. Get it (for free) by registering '
        'at https://surfer.nmr.mgh.harvard.edu/registration.html')
    g_fs.add_argument(
        '--do-reconall', '--do_reconall', action='store_true',
        help='Run the FreeSurfer recon-all pipeline')

    # Fieldmap options
    g_fmap = parser.add_argument_group(
        'Specific options for handling fieldmaps')
    g_fmap.add_argument(
        '--prefer_dedicated_fmaps', '--prefer-dedicated-fmaps',
        action='store_true',
        default=False,
        help='forces unwarping to use files from the fmap directory instead '
        'of using an RPEdir scan from the same session.')
    g_fmap.add_argument(
        '--fmap-bspline', '--fmap_bspline',
        action='store_true',
        default=False,
        help='fit a B-Spline field using least-squares (experimental)')
    g_fmap.add_argument(
        '--fmap-no-demean', '--fmap_no_demean',
        action='store_false',
        default=True,
        help='do not remove median (within mask) from fieldmap (default: True)')

    # SyN-unwarp options
    g_syn = parser.add_argument_group(
        'Specific options for SyN distortion correction')
    g_syn.add_argument(
        '--use-syn-sdc', '--use_syn_sdc',
        action='store_true',
        default=False,
        help='EXPERIMENTAL: Use fieldmap-free distortion correction. To use '
        'this option, "template" must be passed to --output-space')
    g_syn.add_argument(
        '--force-syn', '--force_syn',
        action='store_true',
        default=False,
        help='EXPERIMENTAL/TEMPORARY: Use SyN correction in addition to '
        'fieldmap correction, if available')

    g_other = parser.add_argument_group('Other options')
    g_other.add_argument(
        '-w',
        '--work-dir', '--work_dir',
        type=Path,
        action='store',
        help='path where intermediate results should be stored')
    g_other.add_argument(
        '--resource-monitor', '--resource_monitor',
        action='store_true',
        default=False,
        help='enable Nipype\'s resource monitoring to keep track of memory '
        'and CPU usage')
    g_other.add_argument(
        '--reports-only', '--reports_only',
        action='store_true',
        default=False,
        help='only generate reports, don\'t run workflows. This will only '
        'rerun report aggregation, not reportlet generation for specific '
        'nodes.')
    g_other.add_argument(
        '--run-uuid', '--run_uuid',
        action='store',
        default=None,
        help='Specify UUID of previous run, to include error logs in report. '
        'No effect without --reports-only.')
    g_other.add_argument(
        '--write-graph', '--write_graph',
        action='store_true',
        default=False,
        help='Write workflow graph.')
    g_other.add_argument(
        '--stop-on-first-crash', '--stop_on_first_crash',
        action='store_true',
        default=False,
        help='Force stopping on first crash, even if a work directory'
        ' was specified.')
    g_other.add_argument(
        '--notrack',
        action='store_true',
        default=False,
        help='Opt-out of sending tracking information of this run to '
        'the qsiprep developers. This information helps to '
        'improve qsiprep and provides an indicator of real '
        'world usage crucial for obtaining funding.')
    g_other.add_argument(
        '--sloppy',
        action='store_true',
        default=False,
        help='Use low-quality tools for speed - TESTING ONLY')

    return parser


def main():
    """Entry point"""
    from nipype import logging as nlogging
    from multiprocessing import set_start_method, Process, Manager
    from ..viz.reports import generate_reports
    from ..utils.bids import write_derivative_description, validate_input_dir

    try:
        set_start_method('forkserver')
    except RuntimeError:
        pass

    warnings.showwarning = _warn_redirect
    opts = get_parser().parse_args()

    exec_env = os.name

    # special variable set in the container
    if os.getenv('IS_DOCKER_8395080871'):
        exec_env = 'singularity'
        cgroup = Path('/proc/1/cgroup')
        if cgroup.exists() and 'docker' in cgroup.read_text():
            exec_env = 'docker'
            if os.getenv('DOCKER_VERSION_8395080871'):
                exec_env = 'qsiprep-docker'
    # Validate inputs
    if not opts.skip_bids_validation:
        print("Making sure the input data is BIDS compliant (warnings can be ignored in most "
              "cases).")
        validate_input_dir(exec_env, opts.bids_dir, opts.participant_label)

    # FreeSurfer license
    default_license = str(Path(os.getenv('FREESURFER_HOME')) / 'license.txt')
    # Precedence: --fs-license-file, $FS_LICENSE, default_license
    license_file = opts.fs_license_file or Path(os.getenv('FS_LICENSE', default_license))
    if not license_file.exists():
        raise RuntimeError("""\
ERROR: a valid license file is required for FreeSurfer to run. fMRIPrep looked for an existing \
license file at several paths, in this order: 1) command line argument ``--fs-license-file``; \
2) ``$FS_LICENSE`` environment variable; and 3) the ``$FREESURFER_HOME/license.txt`` path. Get it \
(for free) by registering at https://surfer.nmr.mgh.harvard.edu/registration.html""")
    os.environ['FS_LICENSE'] = str(license_file.resolve())

    # Retrieve logging level
    log_level = int(max(25 - 5 * opts.verbose_count, logging.DEBUG))
    # Set logging
    logger.setLevel(log_level)
    nlogging.getLogger('nipype.workflow').setLevel(log_level)
    nlogging.getLogger('nipype.interface').setLevel(log_level)
    nlogging.getLogger('nipype.utils').setLevel(log_level)

    errno = 0
    mode = "recon" if opts.recon_only else "prep"
    if mode == "recon":
        logger.info("running qsirecon")
        building_func = build_recon_workflow
    else:
        logger.info("running qsiprep")
        building_func = build_qsiprep_workflow

    # Call build_workflow(opts, retval)
    with Manager() as mgr:
        retval = mgr.dict()
        p = Process(target=building_func, args=(opts, retval))
        p.start()
        p.join()

        if p.exitcode != 0:
            sys.exit(p.exitcode)

        qsiprep_wf = retval['workflow']
        plugin_settings = retval['plugin_settings']
        bids_dir = retval['bids_dir']
        output_dir = retval['output_dir']
        work_dir = retval['work_dir']
        subject_list = retval['subject_list']
        run_uuid = retval['run_uuid']
        retcode = retval['return_code']

    if qsiprep_wf is None:
        sys.exit(1)

    if opts.write_graph:
        qsiprep_wf.write_graph(
            graph2use="colored", format='svg', simple_form=True)

    if opts.reports_only:
        sys.exit(int(retcode > 0))

    if opts.boilerplate:
        sys.exit(int(retcode > 0))

    # Check workflow for missing commands
    missing = check_deps(qsiprep_wf)
    if missing:
        print("Cannot run qsiprep. Missing dependencies:")
        for iface, cmd in missing:
            print("\t{} (Interface: {})".format(cmd, iface))
        sys.exit(2)

    # Clean up master process before running workflow, which may create forks
    gc.collect()
    try:
        qsiprep_wf.run(**plugin_settings)
    except RuntimeError as e:
        if "Workflow did not execute cleanly" in str(e):
            errno = 1
        else:
            raise

    # No reports for recon mode yet
    if mode == "recon":
        sys.exit(int(errno > 0))

    # Generate reports phase
    errno += generate_reports(subject_list, output_dir, work_dir, run_uuid)
    write_derivative_description(bids_dir, str(Path(output_dir) / 'qsiprep'))
    if opts.recon_spec is None:
        logger.info("No additional workflows to run.")
        sys.exit(int(errno > 0))

    # Run an additional workflow if preproc + recon are requested
    opts.recon_input = output_dir + "/qsiprep"
    with Manager() as mgr:
        retval = mgr.dict()
        p = Process(target=build_recon_workflow, args=(opts, retval))
        p.start()
        p.join()

        if p.exitcode != 0:
            sys.exit(p.exitcode)

        qsirecon_post_wf = retval['workflow']
        plugin_settings = retval['plugin_settings']
        bids_dir = retval['bids_dir']
        output_dir = retval['output_dir']
        work_dir = retval['work_dir']
        subject_list = retval['subject_list']
        run_uuid = retval['run_uuid']
        retcode = retval['return_code']

    if qsirecon_post_wf is None:
        sys.exit(1)

    if opts.write_graph:
        qsirecon_post_wf.write_graph(
            graph2use="colored", format='svg', simple_form=True)

    if opts.reports_only:
        sys.exit(int(retcode > 0))

    if opts.boilerplate:
        sys.exit(int(retcode > 0))

    # Check workflow for missing commands
    missing = check_deps(qsirecon_post_wf)
    if missing:
        print("Cannot run qsiprep. Missing dependencies:")
        for iface, cmd in missing:
            print("\t{} (Interface: {})".format(cmd, iface))
        sys.exit(2)

    # Clean up master process before running workflow, which may create forks
    gc.collect()
    try:
        qsirecon_post_wf.run(**plugin_settings)
    except RuntimeError as e:
        if "Workflow did not execute cleanly" in str(e):
            errno = 1
        else:
            raise

def build_qsiprep_workflow(opts, retval):
    """
    Create the Nipype Workflow that supports the whole execution
    graph, given the inputs.

    All the checks and the construction of the workflow are done
    inside this function that has pickleable inputs and output
    dictionary (``retval``) to allow isolation using a
    ``multiprocessing.Process`` that allows qsiprep to enforce
    a hard-limited memory-scope.

    """
    from subprocess import check_call, CalledProcessError, TimeoutExpired
    from pkg_resources import resource_filename as pkgrf
    from bids import BIDSLayout
    from nipype import logging, config as ncfg
    from ..__about__ import __version__
    from ..workflows.base import init_qsiprep_wf
    from ..utils.bids import collect_participants
    from ..viz.reports import generate_reports

    logger = logging.getLogger('nipype.workflow')

    INIT_MSG = """
    Running qsiprep version {version}:
      * BIDS dataset path: {bids_dir}.
      * Participant list: {subject_list}.
      * Run identifier: {uuid}.
    """.format

    bids_dir = opts.bids_dir.resolve()
    output_dir = opts.output_dir.resolve()
    work_dir = opts.work_dir.resolve()

    retval['return_code'] = 1
    retval['workflow'] = None
    retval['bids_dir'] = str(bids_dir)
    retval['work_dir'] = str(work_dir)
    retval['output_dir'] = str(output_dir)

    if output_dir == bids_dir:
        logger.error(
            'The selected output folder is the same as the input BIDS folder. '
            'Please modify the output path (suggestion: %s).',
            bids_dir / 'derivatives' / ('qsiprep-%s' % __version__.split('+')[0]))
        retval['return_code'] = 1
        return retval

    # Set up some instrumental utilities
    run_uuid = '%s_%s' % (strftime('%Y%m%d-%H%M%S'), uuid.uuid4())
    retval['run_uuid'] = run_uuid

    # First check that bids_dir looks like a BIDS folder
    layout = BIDSLayout(str(bids_dir), validate=False)
    subject_list = collect_participants(
        layout, participant_label=opts.participant_label)
    retval['subject_list'] = subject_list

    output_spaces = opts.output_space or []

    force_spatial_normalization = opts.force_spatial_normalization
    # Check output_space
    if ('template' not in output_spaces and not force_spatial_normalization) \
            and (opts.use_syn_sdc or opts.force_syn):
        msg = [
            'SyN SDC correction requires T1 to MNI registration, but '
            '"template" is not specified in "--output-space" arguments.',
            'Option --use-syn will be cowardly dismissed.'
        ]
        force_spatial_normalization = True
        logger.warning(' '.join(msg))

<<<<<<< HEAD
    if not opts.output_resolution:
        if not (opts.recon_only or opts.anat_only):
            raise Exception("--output-resolution is required for preprocessing")

    # Set up some instrumental utilities
    run_uuid = '%s_%s' % (strftime('%Y%m%d-%H%M%S'), uuid.uuid4())

    # First check that bids_dir looks like a BIDS folder
    bids_dir = os.path.abspath(opts.bids_dir)
    subject_list = collect_participants(
        bids_dir, participant_label=opts.participant_label)

=======
>>>>>>> efeb7855
    # Load base plugin_settings from file if --use-plugin
    if opts.use_plugin is not None:
        from yaml import load as loadyml
        with open(opts.use_plugin) as f:
            plugin_settings = loadyml(f)
        plugin_settings.setdefault('plugin_args', {})
    else:
        # Defaults
        plugin_settings = {
            'plugin': 'MultiProc',
            'plugin_args': {
                'raise_insufficient': False,
                'maxtasksperchild': 1,
            }
        }

    # Resource management options
    # Note that we're making strong assumptions about valid plugin args
    # This may need to be revisited if people try to use batch plugins
    nthreads = plugin_settings['plugin_args'].get('n_procs')
    # Permit overriding plugin config with specific CLI options
    if nthreads is None or opts.nthreads is not None:
        nthreads = opts.nthreads
        if nthreads is None or nthreads < 1:
            nthreads = cpu_count()
        plugin_settings['plugin_args']['n_procs'] = nthreads

    if opts.mem_mb:
        plugin_settings['plugin_args']['memory_gb'] = opts.mem_mb / 1024

    omp_nthreads = opts.omp_nthreads
    if omp_nthreads == 0:
        omp_nthreads = min(nthreads - 1 if nthreads > 1 else cpu_count(), 8)

    if 1 < nthreads < omp_nthreads:
        logger.warning(
            'Per-process threads (--omp-nthreads=%d) exceed total '
            'threads (--nthreads/--n_cpus=%d)', omp_nthreads, nthreads)
    retval['plugin_settings'] = plugin_settings

    # Set up directories
    log_dir = output_dir / 'qsiprep' / 'logs'
    # Check and create output and working directories
    output_dir.mkdir(exist_ok=True, parents=True)
    log_dir.mkdir(exist_ok=True, parents=True)
    work_dir.mkdir(exist_ok=True, parents=True)

    # Nipype config (logs and execution)
    ncfg.update_config({
        'logging': {
            'log_directory': str(log_dir),
            'log_to_file': True
        },
        'execution': {
            'crashdump_dir': str(log_dir),
            'crashfile_format': 'txt',
            'get_linked_libs': False,
            'stop_on_first_crash':
            opts.stop_on_first_crash or opts.work_dir is None,
        },
        'monitoring': {
            'enabled': opts.resource_monitor,
            'sample_frequency': '0.5',
            'summary_append': True,
        }
    })

    if opts.resource_monitor:
        ncfg.enable_resource_monitor()

    # Called with reports only
    if opts.reports_only:
        logger.log(25, 'Running --reports-only on participants %s',
                   ', '.join(subject_list))
        if opts.run_uuid is not None:
            run_uuid = opts.run_uuid
            retval['run_uuid'] = run_uuid
        retval['return_code'] = generate_reports(subject_list, output_dir,
                                                 work_dir, run_uuid)
        return retval

    # Build main workflow
    logger.log(
        25,
        INIT_MSG(
            version=__version__,
            bids_dir=bids_dir,
            subject_list=subject_list,
            uuid=run_uuid))

    retval['workflow'] = init_qsiprep_wf(
        subject_list=subject_list,
        run_uuid=run_uuid,
        work_dir=work_dir,
        output_dir=output_dir,
        ignore=opts.ignore,
        hires=False,
        freesurfer=opts.do_reconall,
        debug=opts.sloppy,
        low_mem=opts.low_mem,
        anat_only=opts.anat_only,
        longitudinal=opts.longitudinal,
        b0_threshold=opts.b0_threshold,
        combine_all_dwis=opts.combine_all_dwis,
        dwi_denoise_window=opts.dwi_denoise_window,
        denoise_before_combining=opts.denoise_before_combining,
        write_local_bvecs=opts.write_local_bvecs,
        omp_nthreads=omp_nthreads,
        skull_strip_template=opts.skull_strip_template,
        skull_strip_fixed_seed=opts.skull_strip_fixed_seed,
        force_spatial_normalization=force_spatial_normalization,
        output_spaces=output_spaces,
        output_resolution=opts.output_resolution,
        template=opts.template,
        bids_dir=bids_dir,
        motion_corr_to=opts.b0_motion_corr_to,
        hmc_transform=opts.hmc_transform,
        hmc_model=opts.hmc_model,
        eddy_config=opts.eddy_config,
        shoreline_iters=opts.shoreline_iters,
        impute_slice_threshold=opts.impute_slice_threshold,
        b0_to_t1w_transform=opts.b0_to_t1w_transform,
        intramodal_template_iters=opts.intramodal_template_iters,
        intramodal_template_transform=opts.intramodal_template_transform,
        prefer_dedicated_fmaps=opts.prefer_dedicated_fmaps,
        fmap_bspline=opts.fmap_bspline,
        fmap_demean=opts.fmap_no_demean,
        use_syn=opts.use_syn_sdc,
        force_syn=opts.force_syn
    )
    retval['return_code'] = 0

    logs_path = Path(output_dir) / 'qsiprep' / 'logs'
    boilerplate = retval['workflow'].visit_desc()
    (logs_path / 'CITATION.md').write_text(boilerplate)
    logger.log(
        25, 'Works derived from this qsiprep execution should '
        'include the following boilerplate:\n\n%s', boilerplate)

    # Generate HTML file resolving citations
    cmd = [
        'pandoc', '-s', '--bibliography',
        pkgrf('qsiprep', 'data/boilerplate.bib'), '--filter',
        'pandoc-citeproc',
        str(logs_path / 'CITATION.md'), '-o',
        str(logs_path / 'CITATION.html')
    ]
    try:
        check_call(cmd, timeout=10)
    except (FileNotFoundError, CalledProcessError, TimeoutExpired):
        logger.warning('Could not generate CITATION.html file:\n%s',
                       ' '.join(cmd))

    # Generate LaTex file resolving citations
    cmd = [
        'pandoc', '-s', '--bibliography',
        pkgrf('qsiprep', 'data/boilerplate.bib'), '--natbib',
        str(logs_path / 'CITATION.md'), '-o',
        str(logs_path / 'CITATION.tex')
    ]
    try:
        check_call(cmd, timeout=10)
    except (FileNotFoundError, CalledProcessError, TimeoutExpired):
        logger.warning('Could not generate CITATION.tex file:\n%s',
                       ' '.join(cmd))
    return retval


def build_recon_workflow(opts, retval):
    """
    Create the Nipype Workflow that supports the whole execution
    graph, given the inputs.

    All the checks and the construction of the workflow are done
    inside this function that has pickleable inputs and output
    dictionary (``retval``) to allow isolation using a
    ``multiprocessing.Process`` that allows qsiprep to enforce
    a hard-limited memory-scope.

    """
    from subprocess import check_call, CalledProcessError, TimeoutExpired
    from pkg_resources import resource_filename as pkgrf

    from nipype import logging, config as ncfg
    from ..__about__ import __version__
    from ..workflows.recon import init_qsirecon_wf
    from ..utils.bids import collect_participants

    logger = logging.getLogger('nipype.workflow')

    INIT_MSG = """
    Running qsirecon version {version}:
      * BIDS dataset path: {bids_dir}.
      * Participant list: {subject_list}.
      * Run identifier: {uuid}.
    """.format

    # Set up some instrumental utilities
    run_uuid = '%s_%s' % (strftime('%Y%m%d-%H%M%S'), uuid.uuid4())

    # First check that bids_dir looks like a BIDS folder
    bids_dir = os.path.abspath(opts.bids_dir)
    subject_list = collect_participants(
        bids_dir, participant_label=opts.participant_label)

    # Load base plugin_settings from file if --use-plugin
    if opts.use_plugin is not None:
        from yaml import load as loadyml
        with open(opts.use_plugin) as f:
            plugin_settings = loadyml(f)
        plugin_settings.setdefault('plugin_args', {})
    else:
        # Defaults
        plugin_settings = {
            'plugin': 'MultiProc',
            'plugin_args': {
                'raise_insufficient': False,
                'maxtasksperchild': 1,
            }
        }

    # Resource management options
    # Note that we're making strong assumptions about valid plugin args
    # This may need to be revisited if people try to use batch plugins
    nthreads = plugin_settings['plugin_args'].get('n_procs')
    # Permit overriding plugin config with specific CLI options
    if nthreads is None or opts.nthreads is not None:
        nthreads = opts.nthreads
        if nthreads is None or nthreads < 1:
            nthreads = cpu_count()
        plugin_settings['plugin_args']['n_procs'] = nthreads

    if opts.mem_mb:
        plugin_settings['plugin_args']['memory_gb'] = opts.mem_mb / 1024

    omp_nthreads = opts.omp_nthreads
    if omp_nthreads == 0:
        omp_nthreads = min(nthreads - 1 if nthreads > 1 else cpu_count(), 8)

    if 1 < nthreads < omp_nthreads:
        logger.warning(
            'Per-process threads (--omp-nthreads=%d) exceed total '
            'threads (--nthreads/--n_cpus=%d)', omp_nthreads, nthreads)

    # Set up directories
    output_dir = op.abspath(opts.output_dir)
    log_dir = op.join(output_dir, 'qsiprep', 'logs')
    work_dir = op.abspath(opts.work_dir or 'work')  # Set work/ as default

    # Check and create output and working directories
    os.makedirs(output_dir, exist_ok=True)
    os.makedirs(log_dir, exist_ok=True)
    os.makedirs(work_dir, exist_ok=True)

    # Nipype config (logs and execution)
    ncfg.update_config({
        'logging': {
            'log_directory': log_dir,
            'log_to_file': True
        },
        'execution': {
            'crashdump_dir':
            log_dir,
            'crashfile_format':
            'txt',
            'get_linked_libs':
            False,
            'stop_on_first_crash':
            opts.stop_on_first_crash or opts.work_dir is None,
        },
        'monitoring': {
            'enabled': opts.resource_monitor,
            'sample_frequency': '0.5',
            'summary_append': True,
        }
    })

    if opts.resource_monitor:
        ncfg.enable_resource_monitor()

    retval['return_code'] = 0
    retval['plugin_settings'] = plugin_settings
    retval['bids_dir'] = bids_dir
    retval['output_dir'] = output_dir
    retval['work_dir'] = work_dir
    retval['subject_list'] = subject_list
    retval['run_uuid'] = run_uuid
    retval['workflow'] = None

    # Build main workflow
    logger.log(
        25,
        INIT_MSG(
            version=__version__,
            bids_dir=bids_dir,
            subject_list=subject_list,
            uuid=run_uuid))

    retval['workflow'] = init_qsirecon_wf(
        subject_list=subject_list,
        run_uuid=run_uuid,
        work_dir=work_dir,
        output_dir=output_dir,
        recon_input=opts.recon_input,
        recon_spec=opts.recon_spec,
        low_mem=opts.low_mem,
        omp_nthreads=omp_nthreads,
        bids_dir=bids_dir
    )
    retval['return_code'] = 0

    logs_path = Path(output_dir) / 'qsiprep' / 'logs'
    boilerplate = retval['workflow'].visit_desc()
    (logs_path / 'CITATION.md').write_text(boilerplate)
    logger.log(
        25, 'Works derived from this qsiprep execution should '
        'include the following boilerplate:\n\n%s', boilerplate)

    # Generate HTML file resolving citations
    cmd = [
        'pandoc', '-s', '--bibliography',
        pkgrf('qsiprep', 'data/boilerplate.bib'), '--filter',
        'pandoc-citeproc',
        str(logs_path / 'CITATION.md'), '-o',
        str(logs_path / 'CITATION.html')
    ]
    try:
        check_call(cmd, timeout=10)
    except (FileNotFoundError, CalledProcessError, TimeoutExpired):
        logger.warning('Could not generate CITATION.html file:\n%s',
                       ' '.join(cmd))

    # Generate LaTex file resolving citations
    cmd = [
        'pandoc', '-s', '--bibliography',
        pkgrf('qsiprep', 'data/boilerplate.bib'), '--natbib',
        str(logs_path / 'CITATION.md'), '-o',
        str(logs_path / 'CITATION.tex')
    ]
    try:
        check_call(cmd, timeout=10)
    except (FileNotFoundError, CalledProcessError, TimeoutExpired):
        logger.warning('Could not generate CITATION.tex file:\n%s',
                       ' '.join(cmd))
    return retval


if __name__ == '__main__':
    raise RuntimeError(
        "qsiprep/cli/run.py should not be run directly;\n"
        "Please `pip install` qsiprep and use the `qsiprep` command")<|MERGE_RESOLUTION|>--- conflicted
+++ resolved
@@ -663,21 +663,6 @@
         force_spatial_normalization = True
         logger.warning(' '.join(msg))
 
-<<<<<<< HEAD
-    if not opts.output_resolution:
-        if not (opts.recon_only or opts.anat_only):
-            raise Exception("--output-resolution is required for preprocessing")
-
-    # Set up some instrumental utilities
-    run_uuid = '%s_%s' % (strftime('%Y%m%d-%H%M%S'), uuid.uuid4())
-
-    # First check that bids_dir looks like a BIDS folder
-    bids_dir = os.path.abspath(opts.bids_dir)
-    subject_list = collect_participants(
-        bids_dir, participant_label=opts.participant_label)
-
-=======
->>>>>>> efeb7855
     # Load base plugin_settings from file if --use-plugin
     if opts.use_plugin is not None:
         from yaml import load as loadyml
