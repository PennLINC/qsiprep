[versioneer]
VCS = git
style = pep440
versionfile_source = qsiprep/_version.py
versionfile_build = qsiprep/_version.py
tag_prefix =
parentdir_prefix =


[metadata]
url = https://github.com/pennbbl/qsiprep
author = The PennBBL developers
author_email = Matthew.Cieslak@pennmedicine.upenn.edu
maintainer = Matt Cieslak
maintainer_email = Matthew.Cieslak@pennmedicine.upenn.edu
description = qsiprep builds workflows for preprocessing and reconstructing q-space images
long_description = file:long_description.rst
long_description_content_type = text/x-rst; charset=UTF-8
license = 3-clause BSD
classifiers =
    Development Status :: 3 - Alpha
    Intended Audience :: Science/Research
    Topic :: Scientific/Engineering :: Image Recognition
    License :: OSI Approved :: BSD License
    Programming Language :: Python :: 3.5
    Programming Language :: Python :: 3.6
    Programming Language :: Python :: 3.7

[options]
python_requires = >=3.5
install_requires =
    setuptools <= 65.5.1
    nibabel >=3.0.0
    indexed_gzip >=0.8.8
    nilearn !=0.5.0, !=0.5.1
    nipype >=1.3.1
    psutil >=5.4
    pybids >= 0.11.1
    matplotlib
    svgutils <= 0.3.0
    numpy >= 1.18.5
    dipy >= 1.0
    vtk
    sentry_sdk
    fury
    networkx <= 2.6.3
    dmri-amico == 1.5.4
    seaborn
    SimpleITK
    pandas
    pyyaml
    jinja2 < 3.1
    xvfbwrapper
    scikit-learn >=0.20.2
    scikit-image
    SimpleITK
<<<<<<< HEAD
    pyAFQ >= 0.12
    transforms3d
=======
    pyAFQ >= 1.0.1
>>>>>>> 08e79258
test_requires =
    coverage
    codecov
    pytest
packages = find:
include_package_data = True

[options.exclude_package_data]
* = tests

[options.extras_require]
datalad = datalad
doc =
    dipy
    nbsphinx
    packaging
    pydot >=1.2.3
    pydotplus
    sphinx <=2.2.0
    sphinx-argparse
    sphinx_rtd_theme
    sphinx_markdown_tables
    recommonmark
docs =
    %(doc)s
duecredit = duecredit
resmon =
sentry = sentry-sdk >=0.6.9
tests =
    coverage
    codecov
    pytest
all =
    %(datalad)s
    %(doc)s
    %(duecredit)s
    %(sentry)s
    %(tests)s

[options.package_data]
qsiprep =
    VERSION
    data/*.json
    data/*.nii.gz
    data/*.mat
    data/*.cnf
    data/boilerplate.bib
    data/itkIdentityTransform.txt
    data/pipelines/*.json
    data/schemes/*.bval
    data/schemes/*.bvec
    viz/*.tpl
    viz/*.json
    niworkflows/data/t1w-mni_registration*.json
    niworkflows/data/bold-mni_registration*.json


[options.entry_points]
console_scripts =
    qsiprep=qsiprep.cli.run:main
    mif2fib=qsiprep.cli.convertODFs:mif_to_fib
    fib2mif=qsiprep.cli.convertODFs:fib_to_mif
    qsiprep_group_report=qsiprep.cli.group_report:aggregate_reports
    recon_plot=qsiprep.cli.recon_plot:recon_plot


[flake8]
max-line-length = 99
doctests = True
exclude=*build/
putty-ignore =
    */__init__.py : +F401
    docs/conf.py : +E265
    /^\s*\.\. _.*?: http/ : +E501<|MERGE_RESOLUTION|>--- conflicted
+++ resolved
@@ -54,12 +54,8 @@
     scikit-learn >=0.20.2
     scikit-image
     SimpleITK
-<<<<<<< HEAD
-    pyAFQ >= 0.12
+    pyAFQ >= 1.0.1
     transforms3d
-=======
-    pyAFQ >= 1.0.1
->>>>>>> 08e79258
 test_requires =
     coverage
     codecov
