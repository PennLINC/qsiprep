# Use Ubuntu 16.04 LTS
FROM ubuntu:xenial-20161213

# Pre-cache neurodebian key
COPY docker/files/neurodebian.gpg /usr/local/etc/neurodebian.gpg

# Prepare environment
RUN apt-get update && \
    apt-get install -y --no-install-recommends \
                    curl \
                    bzip2 \
                    ca-certificates \
                    xvfb \
                    cython3 \
                    build-essential \
                    autoconf \
                    libtool \
                    pkg-config \
                    bc \
                    dc \
                    file \
                    libfontconfig1 \
                    libfreetype6 \
                    libgl1-mesa-dev \
                    libglu1-mesa-dev \
                    libgomp1 \
                    libice6 \
                    libxcursor1 \
                    libxft2 \
                    libxinerama1 \
                    libxrandr2 \
                    libxrender1 \
                    libxt6 \
                    wget \
                    qt5-qmake \
                    qt5-default \
                    libboost-all-dev \
                    zlib1g \
                    zlib1g-dev \
                    libqt5opengl5-dev \
                    unzip \
                    libgl1-mesa-dev \
                    libglu1-mesa-dev \
                    freeglut3-dev \
                    mesa-utils \
                    g++ \
                    gcc \
                    libeigen3-dev \
                    libqt5svg5* \
                    make \
                    python \
                    python-numpy \
                    zlib1g-dev \
                    imagemagick \
                    git && \
    curl -sL https://deb.nodesource.com/setup_10.x | bash - && \
    apt-get install -y --no-install-recommends \
      nodejs && \
    apt-get clean && rm -rf /var/lib/apt/lists/* /tmp/* /var/tmp/*

# Install latest pandoc
RUN curl -o pandoc-2.2.2.1-1-amd64.deb -sSL "https://github.com/jgm/pandoc/releases/download/2.2.2.1/pandoc-2.2.2.1-1-amd64.deb" && \
    dpkg -i pandoc-2.2.2.1-1-amd64.deb && \
    rm pandoc-2.2.2.1-1-amd64.deb

# Installing freesurfer
RUN curl -sSL https://surfer.nmr.mgh.harvard.edu/pub/dist/freesurfer/6.0.1/freesurfer-Linux-centos6_x86_64-stable-pub-v6.0.1.tar.gz | tar zxv --no-same-owner -C /opt \
    --exclude='freesurfer/trctrain' \
    --exclude='freesurfer/subjects/fsaverage_sym' \
    --exclude='freesurfer/subjects/fsaverage3' \
    --exclude='freesurfer/subjects/fsaverage4' \
    --exclude='freesurfer/subjects/cvs_avg35' \
    --exclude='freesurfer/subjects/cvs_avg35_inMNI152' \
    --exclude='freesurfer/subjects/bert' \
    --exclude='freesurfer/subjects/V1_average' \
    --exclude='freesurfer/average/mult-comp-cor' \
    --exclude='freesurfer/lib/cuda' \
    --exclude='freesurfer/lib/qt'

  ENV FSLDIR="/opt/fsl-5.0.11" \
      PATH="/opt/fsl-5.0.11/bin:$PATH"
  RUN echo "Downloading FSL ..." \
      && mkdir -p /opt/fsl-5.0.11 \
      && curl -fsSL --retry 5 https://fsl.fmrib.ox.ac.uk/fsldownloads/fsl-5.0.11-centos6_64.tar.gz \
      | tar -xz -C /opt/fsl-5.0.11 --strip-components 1 \
      && echo "Installing FSL conda environment ..." \
      && bash /opt/fsl-5.0.11/etc/fslconf/fslpython_install.sh -f /opt/fsl-5.0.11

ENV FREESURFER_HOME=/opt/freesurfer \
    SUBJECTS_DIR=/opt/freesurfer/subjects \
    FUNCTIONALS_DIR=/opt/freesurfer/sessions \
    MNI_DIR=/opt/freesurfer/mni \
    LOCAL_DIR=/opt/freesurfer/local \
    FSFAST_HOME=/opt/freesurfer/fsfast \
    MINC_BIN_DIR=/opt/freesurfer/mni/bin \
    MINC_LIB_DIR=/opt/freesurfer/mni/lib \
    MNI_DATAPATH=/opt/freesurfer/mni/data \
    FMRI_ANALYSIS_DIR=/opt/freesurfer/fsfast
ENV PERL5LIB=$MINC_LIB_DIR/perl5/5.8.5 \
    MNI_PERL5LIB=$MINC_LIB_DIR/perl5/5.8.5 \
    PATH=$FREESURFER_HOME/bin:$FSFAST_HOME/bin:$FREESURFER_HOME/tktools:$MINC_BIN_DIR:$PATH

# Installing Neurodebian packages (FSL, AFNI, git)
RUN curl -sSL "http://neuro.debian.net/lists/$( lsb_release -c | cut -f2 ).us-ca.full" >> /etc/apt/sources.list.d/neurodebian.sources.list && \
    apt-key add /usr/local/etc/neurodebian.gpg && \
    (apt-key adv --refresh-keys --keyserver hkp://ha.pool.sks-keyservers.net 0xA5D32F012649A5A9 || true)

RUN apt-get update && \
    apt-get install -y --no-install-recommends \
                    afni=16.2.07~dfsg.1-5~nd16.04+1 \
                    git-annex-standalone && \
    apt-get clean && rm -rf /var/lib/apt/lists/* /tmp/* /var/tmp/*

# Install DSI Studio
ENV PATH=$PATH:/opt/dsi-studio/dsi_studio_64
ARG DSI_SHA=1685bfeb4df194fa3e907f4ee032691d82aeb3ba
ARG TIPL_SHA=b01ec5a46bdec7d13506d23e97b91fd0840c2b09
RUN mkdir /opt/dsi-studio \
  && cd /opt/dsi-studio \
  && curl -sSLO https://github.com/frankyeh/DSI-Studio/archive/${DSI_SHA}.zip \
  && unzip ${DSI_SHA}.zip \
  && mv DSI-Studio-${DSI_SHA} src \
  && rm -rf ${DSI_SHA}.zip \
  && curl -sSLO https://github.com/frankyeh/TIPL/archive/${TIPL_SHA}.zip \
  && unzip ${TIPL_SHA}.zip \
  && mv TIPL-${TIPL_SHA} src/tipl \
  && rm ${TIPL_SHA}.zip \
  && mkdir build && cd build \
  && qmake ../src && make \
  && cd /opt/dsi-studio \
  && curl -sSLO 'https://www.dropbox.com/s/ew3rv0jrqqny2dq/dsi_studio_64.zip?dl=1' > dsistudio64.zip \
  && mv 'dsi_studio_64.zip?dl=1' dsistudio64.zip \
  && unzip dsistudio64.zip && cd dsi_studio_64 \
  && find . -name '*.dll' -exec rm {} \; \
  && rm -rf iconengines imageformats platforms printsupport \
  && rm dsi_studio.exe \
  && mv ../build/dsi_studio . \
  && rm -rf /opt/dsi-studio/src /opt/dsi-studio/build

# Install mrtrix3 from source
ARG MRTRIX_SHA=5d6b3a6ffc6ee651151779539c8fd1e2e03fad81
ENV PATH="/opt/mrtrix3-latest/bin:$PATH"
RUN cd /opt \
    && curl -sSLO https://github.com/MRtrix3/mrtrix3/archive/${MRTRIX_SHA}.zip \
    && unzip ${MRTRIX_SHA}.zip \
    && mv mrtrix3-${MRTRIX_SHA} /opt/mrtrix3-latest \
    && rm ${MRTRIX_SHA}.zip \
    && cd /opt/mrtrix3-latest \
    && ./configure \
    && echo "Compiling MRtrix3 ..." \
    && ./build

# Installing ANTs latest from source
ARG ANTS_SHA=51855944553a73960662d3e4f7c1326e584b23b2
ADD https://cmake.org/files/v3.11/cmake-3.11.4-Linux-x86_64.sh /cmake-3.11.4-Linux-x86_64.sh
ENV ANTSPATH="/opt/ants-latest/bin" \
    PATH="/opt/ants-latest/bin:$PATH" \
    LD_LIBRARY_PATH="/opt/ants-latest/lib:$LD_LIBRARY_PATH"
RUN mkdir /opt/cmake \
  && sh /cmake-3.11.4-Linux-x86_64.sh --prefix=/opt/cmake --skip-license \
  && ln -s /opt/cmake/bin/cmake /usr/local/bin/cmake \
  && apt-get update -qq \
    && mkdir /tmp/ants \
    && cd /tmp \
    && curl -sSLO https://github.com/ANTsX/ANTs/archive/${ANTS_SHA}.zip \
    && unzip ${ANTS_SHA}.zip \
    && mv ANTs-${ANTS_SHA} /tmp/ants/source \
    && rm ${ANTS_SHA}.zip \
    && mkdir -p /tmp/ants/build \
    && cd /tmp/ants/build \
    && git config --global url."https://".insteadOf git:// \
    && cmake -DBUILD_SHARED_LIBS=ON /tmp/ants/source \
    && make -j1 \
    && mkdir -p /opt/ants-latest \
    && mv bin lib /opt/ants-latest/ \
    && mv /tmp/ants/source/Scripts/* /opt/ants-latest/bin \
    && rm -rf /tmp/ants \
    && rm -rf /opt/cmake /usr/local/bin/cmake

ENV C3DPATH="/opt/convert3d-nightly" \
    PATH="/opt/convert3d-nightly/bin:$PATH"
RUN echo "Downloading Convert3D ..." \
    && mkdir -p /opt/convert3d-nightly \
    && curl -fsSL --retry 5 https://sourceforge.net/projects/c3d/files/c3d/Nightly/c3d-nightly-Linux-x86_64.tar.gz/download \
    | tar -xz -C /opt/convert3d-nightly --strip-components 1

# Create a shared $HOME directory
RUN useradd -m -s /bin/bash -G users qsiprep
WORKDIR /home/qsiprep
ENV HOME="/home/qsiprep"

# Installing SVGO
RUN curl -sL https://deb.nodesource.com/setup_10.x | bash -
RUN apt-get install -y nodejs
RUN npm install -g svgo

# Installing bids-validator
RUN npm install -g bids-validator@1.2.3

# Installing and setting up miniconda
RUN curl -sSLO https://repo.continuum.io/miniconda/Miniconda3-4.5.12-Linux-x86_64.sh && \
    bash Miniconda3-4.5.12-Linux-x86_64.sh -b -p /usr/local/miniconda && \
    rm Miniconda3-4.5.12-Linux-x86_64.sh

ENV PATH=/usr/local/miniconda/bin:$PATH \
    CPATH="/usr/local/miniconda/include/:$CPATH" \
    LANG=C.UTF-8 \
    LC_ALL=C.UTF-8 \
    PYTHONNOUSERSITE=1

# Installing precomputed python packages
RUN conda install -y python=3.7.1 \
                     numpy=1.15.4 \
                     scipy=1.2.0 \
                     mkl=2019.1 \
                     mkl-service \
                     scikit-learn=0.20.2 \
                     matplotlib=2.2.3 \
                     seaborn=0.9.0 \
                     pandas=0.24.0 \
                     libxml2=2.9.9 \
                     libxslt=1.1.33 \
                     graphviz=2.40.1 \
                     cython=0.29.2 \
                     imageio=2.5.0 \
                     olefile=0.46 \
                     pillow=6.0.0 \
                     scikit-image=0.14.2 \
                     traits=4.6.0; sync &&  \
    chmod -R a+rX /usr/local/miniconda; sync && \
    chmod +x /usr/local/miniconda/bin/*; sync && \
    conda build purge-all; sync && \
    conda clean -tipsy && sync


# Unless otherwise specified each process should only use one thread - nipype
# will handle parallelization
ENV MKL_NUM_THREADS=1 \
    OMP_NUM_THREADS=1 \
    MRTRIX_NTHREADS=1

WORKDIR /root/

ENV QSIRECON_ATLAS /atlas/qsirecon_atlases
RUN bash -c \
    'mkdir /atlas \
    && cd  /atlas \
    && wget -nv https://upenn.box.com/shared/static/pvttd0om8zhzfjr7ul6uiny24gmz7ns2.xz \
    && tar xvfJm pvttd0om8zhzfjr7ul6uiny24gmz7ns2.xz \
    && rm pvttd0om8zhzfjr7ul6uiny24gmz7ns2.xz'


# Precaching atlases
ENV CRN_SHARED_DATA /niworkflows_data
ADD docker/scripts/get_templates.sh get_templates.sh
RUN mkdir $CRN_SHARED_DATA && \
    /root/get_templates.sh && \
    chmod -R a+rX $CRN_SHARED_DATA && \
    echo "add OASIS30"

# Installing qsiprep
COPY . /src/qsiprep
ARG VERSION

# Force static versioning within container
RUN echo "${VERSION}" > /src/qsiprep/qsiprep/VERSION && \
    echo "include qsiprep/VERSION" >> /src/qsiprep/MANIFEST.in && \
    pip install --no-cache-dir "/src/qsiprep[all]"

# Precaching fonts, set 'Agg' as default backend for matplotlib
RUN python -c "from matplotlib import font_manager" && \
    sed -i 's/\(backend *: \).*$/\1Agg/g' $( python -c "import matplotlib; print(matplotlib.matplotlib_fname())" )

RUN find $HOME -type d -exec chmod go=u {} + && \
    find $HOME -type f -exec chmod go=u {} +

ENV AFNI_INSTALLDIR=/usr/lib/afni \
    PATH=${PATH}:/usr/lib/afni/bin \
    AFNI_PLUGINPATH=/usr/lib/afni/plugins \
    AFNI_MODELPATH=/usr/lib/afni/models \
    AFNI_TTATLAS_DATASET=/usr/share/afni/atlases \
    AFNI_IMSAVE_WARNINGS=NO \
    FSLOUTPUTTYPE=NIFTI_GZ \
<<<<<<< HEAD
    MRTRIX_NTHREADS=1

=======
    IS_DOCKER_8395080871=1
>>>>>>> efeb7855

RUN ldconfig
WORKDIR /tmp/
ENTRYPOINT ["/usr/local/miniconda/bin/qsiprep"]

ARG BUILD_DATE
ARG VCS_REF
ARG VERSION
LABEL org.label-schema.build-date=$BUILD_DATE \
      org.label-schema.name="qsiprep" \
      org.label-schema.description="qsiprep - q Space Images preprocessing tool" \
      org.label-schema.url="http://qsiprep.readthedocs.io" \
      org.label-schema.vcs-ref=$VCS_REF \
      org.label-schema.vcs-url="https://github.com/pennbbl/qsiprep" \
      org.label-schema.version=$VERSION \
      org.label-schema.schema-version="1.0"

# Make singularity mount directories
RUN  mkdir -p /sngl/data \
  && mkdir /sngl/qsiprep-output \
  && mkdir /sngl/out \
  && mkdir /sngl/scratch \
  && mkdir /sngl/spec \
  && mkdir /sngl/eddy \
  && chmod a+rwx /sngl/*<|MERGE_RESOLUTION|>--- conflicted
+++ resolved
@@ -281,12 +281,8 @@
     AFNI_TTATLAS_DATASET=/usr/share/afni/atlases \
     AFNI_IMSAVE_WARNINGS=NO \
     FSLOUTPUTTYPE=NIFTI_GZ \
-<<<<<<< HEAD
-    MRTRIX_NTHREADS=1
-
-=======
+    MRTRIX_NTHREADS=1 \
     IS_DOCKER_8395080871=1
->>>>>>> efeb7855
 
 RUN ldconfig
 WORKDIR /tmp/
