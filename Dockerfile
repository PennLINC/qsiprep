--- conflicted
+++ resolved
@@ -1,325 +1,7 @@
 FROM pennbbl/qsiprep_build:22.2.4
 
-<<<<<<< HEAD
-# Pre-cache neurodebian key
-COPY docker/files/neurodebian.gpg /usr/local/etc/neurodebian.gpg
-
-# Prepare environment
-RUN apt-get update && \
-    apt-get install -y --no-install-recommends \
-                    curl \
-                    bzip2 \
-                    ca-certificates \
-                    xvfb \
-                    cython3 \
-                    build-essential \
-                    autoconf \
-                    libtool \
-                    pkg-config \
-                    bc \
-                    dc \
-                    file \
-                    libopenblas-base \
-                    libfontconfig1 \
-                    libfreetype6 \
-                    libgl1-mesa-dev \
-                    libglu1-mesa-dev \
-                    libgomp1 \
-                    libice6 \
-                    libxcursor1 \
-                    libxft2 \
-                    libxinerama1 \
-                    libxrandr2 \
-                    libxrender1 \
-                    libxt6 \
-                    wget \
-                    libboost-all-dev \
-                    zlib1g \
-                    zlib1g-dev \
-                    libfftw3-dev libtiff5-dev \
-                    libqt5opengl5-dev \
-                    unzip \
-                    libgl1-mesa-dev \
-                    libglu1-mesa-dev \
-                    freeglut3-dev \
-                    mesa-utils \
-                    g++ \
-                    gcc \
-                    libeigen3-dev \
-                    libqt5svg5* \
-                    make \
-                    python \
-                    python-numpy \
-                    zlib1g-dev \
-                    imagemagick \
-                    software-properties-common \
-                    git && \
-    curl -sL https://deb.nodesource.com/setup_10.x | bash - && \
-    apt-get install -y --no-install-recommends \
-      nodejs && \
-    apt-get clean && rm -rf /var/lib/apt/lists/* /tmp/* /var/tmp/*
-
-# Install latest pandoc
-RUN curl -o pandoc-2.2.2.1-1-amd64.deb -sSL "https://github.com/jgm/pandoc/releases/download/2.2.2.1/pandoc-2.2.2.1-1-amd64.deb" && \
-    dpkg -i pandoc-2.2.2.1-1-amd64.deb && \
-    rm pandoc-2.2.2.1-1-amd64.deb
-
-# Install qt5.12.2
-RUN add-apt-repository ppa:beineri/opt-qt-5.12.2-xenial \
-    && apt-get update \
-    && apt install -y --no-install-recommends \
-    freetds-common libclang1-5.0 libllvm5.0 libodbc1 libsdl2-2.0-0 libsndio6.1 \
-    libsybdb5 libxcb-xinerama0 qt5123d qt512base qt512canvas3d \
-    qt512connectivity qt512declarative qt512graphicaleffects \
-    qt512imageformats qt512location qt512multimedia qt512scxml qt512svg \
-    qt512wayland qt512x11extras qt512xmlpatterns qt512charts-no-lgpl \
-    && apt-get clean && rm -rf /var/lib/apt/lists/* /tmp/* /var/tmp/*
-
-ENV QT_BASE_DIR="/opt/qt512"
-ENV QTDIR="$QT_BASE_DIR" \
-    PATH="$QT_BASE_DIR/bin:$PATH:/opt/dsi-studio/dsi_studio_64" \
-    LD_LIBRARY_PATH="$QT_BASE_DIR/lib/x86_64-linux-gnu:$QT_BASE_DIR/lib:$LD_LIBRARY_PATH" \
-    PKG_CONFIG_PATH="$QT_BASE_DIR/lib/pkgconfig:$PKG_CONFIG_PATH"
-
-# Installing freesurfer
-RUN curl -sSL https://surfer.nmr.mgh.harvard.edu/pub/dist/freesurfer/6.0.1/freesurfer-Linux-centos6_x86_64-stable-pub-v6.0.1.tar.gz | tar zxv --no-same-owner -C /opt \
-    --exclude='freesurfer/trctrain' \
-    --exclude='freesurfer/subjects/fsaverage_sym' \
-    --exclude='freesurfer/subjects/fsaverage3' \
-    --exclude='freesurfer/subjects/fsaverage4' \
-    --exclude='freesurfer/subjects/cvs_avg35' \
-    --exclude='freesurfer/subjects/cvs_avg35_inMNI152' \
-    --exclude='freesurfer/subjects/bert' \
-    --exclude='freesurfer/subjects/V1_average' \
-    --exclude='freesurfer/average/mult-comp-cor' \
-    --exclude='freesurfer/lib/cuda' \
-    --exclude='freesurfer/lib/qt'
-
-  ENV FSLDIR="/opt/fsl-6.0.3" \
-      PATH="/opt/fsl-6.0.3/bin:$PATH"
-  RUN echo "Downloading FSL ..." \
-      && mkdir -p /opt/fsl-6.0.3 \
-      && curl -fsSL --retry 5 https://fsl.fmrib.ox.ac.uk/fsldownloads/fsl-6.0.3-centos6_64.tar.gz \
-      | tar -xz -C /opt/fsl-6.0.3 --strip-components 1 \
-      --exclude='fsl/doc' \
-      --exclude='fsl/data/atlases' \
-      --exclude='fsl/data/possum' \
-      --exclude='fsl/src' \
-      --exclude='fsl/extras/src' \
-      --exclude='fsl/bin/fslview*' \
-      --exclude='fsl/bin/FSLeyes' \
-      && echo "Installing FSL conda environment ..." \
-      && sed -i -e "/fsleyes/d" -e "/wxpython/d" \
-         ${FSLDIR}/etc/fslconf/fslpython_environment.yml \
-      && bash /opt/fsl-6.0.3/etc/fslconf/fslpython_install.sh -f /opt/fsl-6.0.3 \
-      && find ${FSLDIR}/fslpython/envs/fslpython/lib/python3.7/site-packages/ -type d -name "tests"  -print0 | xargs -0 rm -r \
-      && ${FSLDIR}/fslpython/bin/conda clean --all
-
-ENV FREESURFER_HOME=/opt/freesurfer \
-    SUBJECTS_DIR=/opt/freesurfer/subjects \
-    FUNCTIONALS_DIR=/opt/freesurfer/sessions \
-    MNI_DIR=/opt/freesurfer/mni \
-    LOCAL_DIR=/opt/freesurfer/local \
-    FSFAST_HOME=/opt/freesurfer/fsfast \
-    MINC_BIN_DIR=/opt/freesurfer/mni/bin \
-    MINC_LIB_DIR=/opt/freesurfer/mni/lib \
-    MNI_DATAPATH=/opt/freesurfer/mni/data \
-    FMRI_ANALYSIS_DIR=/opt/freesurfer/fsfast
-ENV PERL5LIB=$MINC_LIB_DIR/perl5/5.8.5 \
-    MNI_PERL5LIB=$MINC_LIB_DIR/perl5/5.8.5 \
-    PATH=$FREESURFER_HOME/bin:$FSFAST_HOME/bin:$FREESURFER_HOME/tktools:$MINC_BIN_DIR:$PATH
-
-# Installing Neurodebian packages (FSL, AFNI, git)
-RUN curl -sSL "http://neuro.debian.net/lists/$( lsb_release -c | cut -f2 ).us-ca.full" >> /etc/apt/sources.list.d/neurodebian.sources.list && \
-    apt-key add /usr/local/etc/neurodebian.gpg && \
-    (apt-key adv --refresh-keys --keyserver hkp://ha.pool.sks-keyservers.net 0xA5D32F012649A5A9 || true)
-
-RUN apt-get update && \
-    apt-get install -y --no-install-recommends \
-                    afni=16.2.07~dfsg.1-5~nd16.04+1 \
-                    git-annex-standalone && \
-    apt-get clean && rm -rf /var/lib/apt/lists/* /tmp/* /var/tmp/*
-
-
-# Install DSI Studio
-ENV QT_BASE_DIR="/opt/qt512"
-ENV QTDIR="$QT_BASE_DIR" \
-    PATH="$QT_BASE_DIR/bin:$PATH:/opt/dsi-studio/dsi_studio_64" \
-    LD_LIBRARY_PATH="$QT_BASE_DIR/lib/x86_64-linux-gnu:$QT_BASE_DIR/lib:$LD_LIBRARY_PATH" \
-    PKG_CONFIG_PATH="$QT_BASE_DIR/lib/pkgconfig:$PKG_CONFIG_PATH"
-ARG DSI_SHA=eb8433e8923d4bb26bd6ee04d0da4bdede55ed85
-ARG TIPL_SHA=f94d2df66acba0fa929351a0a2bdfaa40faf66e8
-RUN mkdir /opt/dsi-studio \
-  && cd /opt/dsi-studio \
-  && curl -sSLO https://github.com/frankyeh/DSI-Studio/archive/${DSI_SHA}.zip \
-  && unzip ${DSI_SHA}.zip \
-  && mv DSI-Studio-${DSI_SHA} src \
-  && rm -rf ${DSI_SHA}.zip \
-  && curl -sSLO https://github.com/frankyeh/TIPL/archive/${TIPL_SHA}.zip \
-  && unzip ${TIPL_SHA}.zip \
-  && mv TIPL-${TIPL_SHA} src/tipl \
-  && rm ${TIPL_SHA}.zip \
-  && mkdir build && cd build \
-  && /opt/qt512/bin/qmake ../src && make \
-  && cd /opt/dsi-studio \
-  && curl -sSLO 'https://upenn.box.com/shared/static/01r73d4a15utl13himv4d7cjpa6etf6z.gz' \
-  && tar xvfz 01r73d4a15utl13himv4d7cjpa6etf6z.gz \
-  && rm 01r73d4a15utl13himv4d7cjpa6etf6z.gz \
-  && cd dsi_studio_64 \
-  && mv ../build/dsi_studio . \
-  && rm -rf /opt/dsi-studio/src /opt/dsi-studio/build
-
-
-# Install mrtrix3 from source
-ARG MRTRIX_SHA=3498ff469b843d5b023c3675f1d955ba4105c5d1
-ENV PATH="/opt/mrtrix3-latest/bin:$PATH"
-RUN cd /opt \
-    && curl -sSLO https://github.com/MRtrix3/mrtrix3/archive/${MRTRIX_SHA}.zip \
-    && unzip ${MRTRIX_SHA}.zip \
-    && mv mrtrix3-${MRTRIX_SHA} /opt/mrtrix3-latest \
-    && rm ${MRTRIX_SHA}.zip \
-    && cd /opt/mrtrix3-latest \
-    && ./configure -nogui \
-    && echo "Compiling MRtrix3 ..." \
-    && ./build
-
-# Install 3Tissue from source
-ARG MRTRIX_SHA=c1367255f51a3cbe774c8317448cdc0b0aa587be
-ENV PATH="/opt/mrtrix3-latest/bin:$PATH"
-RUN cd /opt \
-    && curl -sSLO https://github.com/3Tissue/MRtrix3Tissue/archive/${MRTRIX_SHA}.zip \
-    && unzip ${MRTRIX_SHA}.zip \
-    && mv MRtrix3Tissue-${MRTRIX_SHA} /opt/3Tissue \
-    && rm ${MRTRIX_SHA}.zip \
-    && cd /opt/3Tissue \
-    && ./configure -nogui \
-    && echo "Compiling MRtrix3-3Tissue ..." \
-    && ./build
-
-# Download minified ART ACPCdetect (V2.0).
-WORKDIR /opt/art
-ENV PATH="/opt/art/bin:$PATH"
-RUN cd /opt/art \
-    && curl -fsSL https://osf.io/73h5s/download \
-    | tar xz --strip-components 1
-
-
-# Installing ANTs latest from source
-ARG ANTS_SHA=e00e8164d7a92f048e5d06e388a15c1ee8e889c4
-ADD https://cmake.org/files/v3.11/cmake-3.11.4-Linux-x86_64.sh /cmake-3.11.4-Linux-x86_64.sh
-ENV ANTSPATH="/opt/ants-latest/bin" \
-    PATH="/opt/ants-latest/bin:$PATH" \
-    LD_LIBRARY_PATH="/opt/ants-latest/lib:$LD_LIBRARY_PATH"
-RUN mkdir /opt/cmake \
-  && sh /cmake-3.11.4-Linux-x86_64.sh --prefix=/opt/cmake --skip-license \
-  && ln -s /opt/cmake/bin/cmake /usr/local/bin/cmake \
-  && apt-get update -qq \
-    && mkdir /tmp/ants \
-    && cd /tmp \
-    && git clone https://github.com/ANTsX/ANTs.git \
-    && mv ANTs /tmp/ants/source \
-    && cd /tmp/ants/source \
-    && git checkout ${ANTS_SHA} \
-    && mkdir -p /tmp/ants/build \
-    && cd /tmp/ants/build \
-    && mkdir -p /opt/ants-latest \
-    && git config --global url."https://".insteadOf git:// \
-    && cmake -DBUILD_TESTING=OFF -DBUILD_SHARED_LIBS=ON -DCMAKE_INSTALL_PREFIX=/opt/ants-latest /tmp/ants/source \
-    && make -j2 \
-    && cd ANTS-build \
-    && make install \
-    && rm -rf /tmp/ants \
-    && rm -rf /opt/cmake /usr/local/bin/cmake /cmake-3.11.4-Linux-x86_64.sh
-
-ENV C3DPATH="/opt/convert3d-nightly" \
-    PATH="/opt/convert3d-nightly/bin:$PATH"
-RUN echo "Downloading Convert3D ..." \
-    && mkdir -p /opt/convert3d-nightly \
-    && curl -fsSL --retry 5 https://sourceforge.net/projects/c3d/files/c3d/Nightly/c3d-nightly-Linux-x86_64.tar.gz/download \
-    | tar -xz -C /opt/convert3d-nightly --strip-components 1
-
-# Create a shared $HOME directory
-RUN useradd -m -s /bin/bash -G users qsiprep
-WORKDIR /home/qsiprep
-ENV HOME="/home/qsiprep"
-
-# Installing SVGO
-RUN curl -sL https://deb.nodesource.com/setup_10.x | bash -
-RUN apt-get install -y nodejs
-RUN npm install -g svgo
-
-# Installing bids-validator
-RUN npm install -g bids-validator@1.2.3
-
-# Installing and setting up miniconda
-RUN curl -sSLO https://repo.continuum.io/miniconda/Miniconda3-4.5.12-Linux-x86_64.sh && \
-    bash Miniconda3-4.5.12-Linux-x86_64.sh -b -p /usr/local/miniconda && \
-    rm Miniconda3-4.5.12-Linux-x86_64.sh
-
-ENV PATH=/usr/local/miniconda/bin:$PATH \
-    CPATH="/usr/local/miniconda/include/:$CPATH" \
-    LANG=C.UTF-8 \
-    ARTHOME="/opt/art" \
-    LC_ALL=C.UTF-8 \
-    PYTHONNOUSERSITE=1
-
-# Installing precomputed python packages
-RUN conda install -y python=3.7.1 \
-                     numpy=1.18.5 \
-                     scipy=1.2.0 \
-                     mkl=2020.2 \
-                     mkl-service \
-                     scikit-learn=0.20.2 \
-                     matplotlib=2.2.3 \
-                     seaborn=0.9.0 \
-                     pandas=0.24.0 \
-                     libxml2=2.9.9 \
-                     libxslt=1.1.33 \
-                     graphviz \
-                     cython=0.29.2 \
-                     imageio=2.5.0 \
-                     olefile=0.46 \
-                     pillow=6.0.0 \
-                     scikit-image=0.14.2 \
-                     traits=4.6.0; sync &&  \
-    chmod -R a+rX /usr/local/miniconda; sync && \
-    chmod +x /usr/local/miniconda/bin/*; sync && \
-    conda build purge-all; sync && \
-    conda clean -tipsy && sync
-
-
-# Unless otherwise specified each process should only use one thread - nipype
-# will handle parallelization
-ENV MKL_NUM_THREADS=1 \
-    OMP_NUM_THREADS=1 \
-    MRTRIX_NTHREADS=1 \
-    KMP_WARNINGS=0
-
-WORKDIR /root/
-
-ENV QSIRECON_ATLAS /atlas/qsirecon_atlases
-RUN bash -c \
-    'mkdir /atlas \
-    && cd  /atlas \
-    && wget -nv https://upenn.box.com/shared/static/8k17yt2rfeqm3emzol5sa0j9fh3dhs0i.xz \
-    && tar xvfJm 8k17yt2rfeqm3emzol5sa0j9fh3dhs0i.xz \
-    && rm 8k17yt2rfeqm3emzol5sa0j9fh3dhs0i.xz \
-    && echo 1'
-
-
-# Precaching atlases
-ENV CRN_SHARED_DATA /niworkflows_data
-ADD docker/scripts/get_templates.sh get_templates.sh
-RUN mkdir $CRN_SHARED_DATA && \
-    /root/get_templates.sh && \
-    chmod -R a+rX $CRN_SHARED_DATA && \
-    echo "add OASIS30"
-
-# Installing qsiprep
-=======
 # WORKDIR /root/
 # # Installing qsiprep
->>>>>>> fc41c630
 COPY . /src/qsiprep
 ARG VERSION
 
