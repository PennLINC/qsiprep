# Build into a wheel in a stage that has git installed
FROM python:slim AS wheelstage
RUN pip install build
RUN apt-get update && \
    apt-get install -y --no-install-recommends git
COPY . /src/qsiprep
RUN python -m build /src/qsiprep

<<<<<<< HEAD
FROM pennbbl/qsiprep_build:24.9.4
=======
FROM pennlinc/qsiprep_build:24.10.0
>>>>>>> 716aac42

# Install qsiprep wheel
COPY --from=wheelstage /src/qsiprep/dist/*.whl .
RUN pip install --no-cache-dir $( ls *.whl )

# Precaching fonts, set 'Agg' as default backend for matplotlib
RUN python -c "from matplotlib import font_manager" && \
    sed -i 's/\(backend *: \).*$/\1Agg/g' $( python -c "import matplotlib; print(matplotlib.matplotlib_fname())" )

RUN find $HOME -type d -exec chmod go=u {} + && \
    find $HOME -type f -exec chmod go=u {} +

RUN ldconfig
WORKDIR /tmp/
ENTRYPOINT ["/opt/conda/envs/qsiprep/bin/qsiprep"]
ARG BUILD_DATE
ARG VCS_REF
ARG VERSION
LABEL org.label-schema.build-date=$BUILD_DATE \
      org.label-schema.name="qsiprep" \
      org.label-schema.description="qsiprep - q Space Images preprocessing tool" \
      org.label-schema.url="http://qsiprep.readthedocs.io" \
      org.label-schema.vcs-ref=$VCS_REF \
      org.label-schema.vcs-url="https://github.com/pennlinc/qsiprep" \
      org.label-schema.version=$VERSION \
      org.label-schema.schema-version="1.0"<|MERGE_RESOLUTION|>--- conflicted
+++ resolved
@@ -6,11 +6,7 @@
 COPY . /src/qsiprep
 RUN python -m build /src/qsiprep
 
-<<<<<<< HEAD
-FROM pennbbl/qsiprep_build:24.9.4
-=======
 FROM pennlinc/qsiprep_build:24.10.0
->>>>>>> 716aac42
 
 # Install qsiprep wheel
 COPY --from=wheelstage /src/qsiprep/dist/*.whl .
