--- conflicted
+++ resolved
@@ -2,11 +2,7 @@
 
 .dockersetup: &dockersetup
   docker:
-<<<<<<< HEAD
-    - image: pennbbl/qsiprep_build:24.4.22
-=======
-    - image: pennbbl/qsiprep_build:24.4.23
->>>>>>> eff0193b
+    - image: pennbbl/qsiprep_build:24.4.29
   working_directory: /src/qsiprep
 
 runinstall: &runinstall
