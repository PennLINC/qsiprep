synsdcversion: 2
jobs:

  build:
    environment:
      TZ: "/usr/share/zoneinfo/America/New_York"
      SCRATCH: "/scratch"
    docker:
      - image: docker:18.06.1-ce-git
    working_directory: /tmp/src/qsiprep
    steps:
      - checkout
      - run:
          name: Install parallel gzip and python3
          command: |
            apk add --no-cache pigz python3 tar
      - restore_cache:
          keys:
            - docker-v7-{{ .Branch }}-{{ .Revision }}
            - docker-v7-{{ .Branch }}-
            - docker-v7-master-
            - docker-v7-
          paths:
            - /tmp/cache/docker.tar.gz
      - setup_remote_docker
      - run:
          name: Load Docker image layer cache
          no_output_timeout: 30m
          command: |
            docker info
            set +o pipefail
            if [ -f /tmp/cache/docker.tar.gz ]; then
              pigz -d --stdout /tmp/cache/docker.tar.gz | docker load
              docker images
            fi
      - run:
          name: Build Docker image
          no_output_timeout: 3h
          command: |
            # Get version, update files.
            THISVERSION=$( python3 get_version.py )
            if [[ ${THISVERSION:0:1} == "0" ]] ; then
              echo "WARNING: latest git tag could not be found"
              echo "Please, make sure you fetch all tags from upstream with"
              echo "the command ``git fetch --tags --verbose`` and push"
              echo "them to your fork with ``git push origin --tags``"
            fi
            sed -i -E "s/(__version__ = )'[A-Za-z0-9.-]+'/\1'${CIRCLE_TAG:-$THISVERSION}'/" wrapper/qsiprep_docker.py
            sed -i -E "s/(var version = )'[A-Za-z0-9.-]+'/\1'${CIRCLE_TAG:-$THISVERSION}'/" docs/citing.rst
            sed -i "s/title = {qsiprep}/title = {qsiprep ${CIRCLE_TAG:-$THISVERSION}}/" qsiprep/data/boilerplate.bib
            # Build docker image
            e=1 && for i in {1..5}; do
              docker build \
                --cache-from=pennbbl/qsiprep \
                --rm=false \
                -t pennbbl/qsiprep:latest \
                --build-arg BUILD_DATE=`date -u +"%Y-%m-%dT%H:%M:%SZ"` \
                --build-arg VCS_REF=`git rev-parse --short HEAD` \
                --build-arg VERSION="${CIRCLE_TAG:-$THISVERSION}" . \
              && e=0 && break || sleep 15
            done && [ "$e" -eq "0" ]
      - run:
          name: Smoke test Docker image
          command: |
            THISVERSION=$( python3 get_version.py )
            THISVERSION=${THISVERSION%.dirty*}
            THISVERSION=${CIRCLE_TAG:-$THISVERSION}
            DOCKERVERSION=$(docker run --rm -it pennbbl/qsiprep:latest --version)
            DOCKERVERSION=${DOCKERVERSION%$'\r'}
            DOCKERVERSION=${DOCKERVERSION#*"qsiprep v"}
            echo "VERSION: \"$THISVERSION\""
            echo "DOCKERVERSION: \"${DOCKERVERSION}\""
            test "$DOCKERVERSION" = "$THISVERSION"
      - run:
          name: Docker save
          no_output_timeout: 40m
          command: |
            mkdir -p /tmp/cache
            docker save nvidia/cuda:9.1-runtime-ubuntu16.04 pennbbl/qsiprep:latest \
            | pigz -3 > /tmp/cache/docker.tar.gz

      - persist_to_workspace:
          root: /tmp
          paths:
            - src/qsiprep

      - save_cache:
         key: docker-v7-{{ .Branch }}-{{ .Revision }}-{{ epoch }}
         paths:
           - /tmp/cache/docker.tar.gz

  get_data:
    machine:
      # Ubuntu 16.04, docker 18.09.3, docker-compose 1.23.1
      image: ubuntu-1604:201903-01
    working_directory: /home/circleci/data
    steps:
      - restore_cache:
          keys:
            - data-v10-{{ .Revision }}
            - data-v10-
      - run:
          name: Get single scan from downsampled CS-DSI
          command: |
            mkdir -p /tmp/data
            if [[ ! -d /tmp/data/DSCSDSI ]]; then
              wget --retry-connrefused --waitretry=5 --read-timeout=20 --timeout=15 -t 0 -q \
                -O DSCSDSI_nofmap.tar.xz "https://upenn.box.com/shared/static/eq6nvnyazi2zlt63uowqd0zhnlh6z4yv.xz"
              tar xvfJ DSCSDSI_nofmap.tar.xz -C /tmp/data/
            else
              echo "Dataset DSCSDSI was cached"
            fi

      - run:
          name: Get all kinds of fieldmaps for DTI data
          command: |
            if [[ ! -d /tmp/data/fmaptests/DSDTI_fmap ]]; then
              mkdir -p /tmp/data/fmaptests/
              wget --retry-connrefused --waitretry=5 --read-timeout=20 --timeout=15 -t 0 -q \
                -O DSDTI_fmap.tar.gz "https://upenn.box.com/shared/static/rxr6qbi6ezku9gw3esfpnvqlcxaw7n5n.gz"
              tar xvfz DSDTI_fmap.tar.gz -C /tmp/data/fmaptests
            else
              echo "Dataset DSDTI_fmap was cached"
            fi

      - run:
          name: Get all kinds of fieldmaps for DSI data
          command: |
            if [[ ! -d /tmp/data/fmaptests/DSCSDSI_fmap ]]; then
              mkdir -p /tmp/data/fmaptests/
              wget --retry-connrefused --waitretry=5 --read-timeout=20 --timeout=15 -t 0 -q \
                -O DSCSDSI_fmap.tar.gz "https://upenn.box.com/shared/static/l561psez1ojzi4p3a12eidaw9vbizwdc.gz"
              tar xvfz DSCSDSI_fmap.tar.gz -C /tmp/data/fmaptests
            else
              echo "Dataset DSCSDSI_fmap was cached"
            fi

      - run:
          name: Get downsampled DTI
          command: |
            if [[ ! -d /tmp/data/DSDTI ]]; then
              wget --retry-connrefused --waitretry=5 --read-timeout=20 --timeout=15 -t 0 -q \
                -O DSDTI.tar.xz "https://upenn.box.com/shared/static/iefjtvfez0c2oug0g1a9ulozqe5il5xy.xz"
              tar xvfJ DSDTI.tar.xz -C /tmp/data/
              wget --retry-connrefused --waitretry=5 --read-timeout=20 --timeout=15 -t 0 -q \
                -O /tmp/data/eddy_config.json \
                "https://upenn.box.com/shared/static/93g89mug6cejzn6jtq0v7wkupz86iafh.json"
              chmod a+r /tmp/data/eddy_config.json
            else
              echo "Dataset DSDTI was cached"
            fi

      - run:
          name: Create no-fieldmap DTI
          command: |
            if [[ ! -d /tmp/data/nofmap_DSDTI ]]; then
              cp -r /tmp/data/DSDTI /tmp/data/nofmap_DSDTI
              rm -rf /tmp/data/nofmap_DSDTI/sub-PNC/fmap
            else
              echo "Dataset nofmap_DSDTI was cached"
            fi

      - run:
          name: Get multisession CS-DSI
          command: |
            if [[ ! -d /tmp/data/twoses ]]; then
              wget --retry-connrefused --waitretry=5 --read-timeout=20 --timeout=15 -t 0 -q \
                -O twoses.tar.xz "https://upenn.box.com/shared/static/c949fjjhhen3ihgnzhkdw5jympm327pp.xz"
              tar xvfJ twoses.tar.xz -C /tmp/data/
            else
              echo "Dataset twoses was cached"
            fi

      - run:
          name: Get MultiShell outputs
          command: |
            if [[ ! -d /tmp/data/multishell_output ]]; then
              wget --retry-connrefused --waitretry=5 --read-timeout=20 --timeout=15 -t 0 -q \
                -O multishell_output.tar.gz "https://upenn.box.com/shared/static/nwxdn4ale8dkebvpjmxbx99dqjzwvlmh.gz"
              tar xvfz multishell_output.tar.gz -C /tmp/data/
            else
              echo "Dataset multishell_output was cached"
            fi

      - run:
          name: Store FreeSurfer license file
          command: |
            mkdir -p /tmp/fslicense
            cd /tmp/fslicense
            echo "cHJpbnRmICJtYXR0aGV3LmNpZXNsYWtAcHN5Y2gudWNzYi5lZHVcbjIwNzA2XG4gKkNmZVZkSDVVVDhyWVxuIEZTQllaLlVrZVRJQ3dcbiIgPiBsaWNlbnNlLnR4dAo=" | base64 -d | sh

      - run:
          name: Create Nipype config files
          command: |
            mkdir -p /tmp/DSCSDSI /tmp/DSDTI /tmp/twoses /tmp/multishell_output /tmp/nofmap_DSDTI /tmp/DSDTI_fmap
            printf "[execution]\nstop_on_first_crash = true\n" > /tmp/DSCSDSI/nipype.cfg
            echo "poll_sleep_duration = 0.01" >> /tmp/DSCSDSI/nipype.cfg
            echo "hash_method = content" >> /tmp/DSCSDSI/nipype.cfg
            cp /tmp/DSCSDSI/nipype.cfg /tmp/DSDTI_fmap/nipype.cfg
            cp /tmp/DSCSDSI/nipype.cfg /tmp/DSDTI/nipype.cfg
            cp /tmp/DSCSDSI/nipype.cfg /tmp/twoses/nipype.cfg
            cp /tmp/DSCSDSI/nipype.cfg /tmp/nofmap_DSDTI/nipype.cfg
            cp /tmp/DSCSDSI/nipype.cfg /tmp/multishell_output/nipype.cfg

      - persist_to_workspace:
          root: /tmp
          paths:
            - data
            - fslicense
            - DSCSDSI/nipype.cfg
            - DSDTI_fmap/nipype.cfg
            - DSDTI/nipype.cfg
            - twoses/nipype.cfg

      - save_cache:
         key: data-v10-{{ epoch }}
         paths:
            - /tmp/data

  build_docs:
    docker:
        - image: python:3.7.5-stretch
    working_directory: /tmp/src/qsiprep
    environment:
      - FSLOUTPUTTYPE: 'NIFTI'
    steps:
      - checkout
      - run:
          name: Check whether build should be skipped
          command: |
            if [[ "$( git log --format=oneline -n 1 $CIRCLE_SHA1 | grep -i -E '\[skip[ _]?docs\]' )" != "" ]]; then
              echo "Skipping doc building job"
              circleci step halt
            fi
      - run:
          name: Check Python version and upgrade pip
          command: |
            python --version
            python -m pip install -U pip numpy
      - run:
          name: Install graphviz
          command: |
              apt-get update
              apt-get install -y graphviz
      - run:
          name: Install qsiprep.
          command: python -m pip install ".[doc]" --no-cache-dir --progress-bar off
      - run:
          name: Build documentation
          command: |
            make SPHINXOPTS="-W" -C docs html
      - store_artifacts:
          path: /tmp/src/qsiprep/docs/_build/html

  DSCSDSI:
    machine:
      image: ubuntu-1604:201903-01
    working_directory: /tmp/DSCSDSI
    environment:
      - FS_LICENSE: /tmp/fslicense/license.txt
    steps:
      - checkout:
          path: /home/circleci/src/qsiprep
      - run:
          name: Check whether build should be skipped
          command: |
            cd /home/circleci/src/qsiprep
            if [[ "$( git log --format=oneline -n 1 $CIRCLE_SHA1 | grep -i -E '\[skip[ _]?DSCSDSI\]' )" != "" ]]; then
              echo "Skipping DSCSDSI build"
              circleci step halt
            fi
      - attach_workspace:
          at: /tmp
      - restore_cache:
          keys:
            - DSCSDSI-anat-v1-{{ .Branch }}-{{ epoch }}
            - DSCSDSI-anat-v1-{{ .Branch }}
            - DSCSDSI-anat-v1-master
            - DSCSDSI-anat-v1-
      - restore_cache:
          keys:
            - docker-v7-{{ .Branch }}-{{ .Revision }}
      - run:
          name: Setting up test
          command: |
            mkdir -p /tmp/DSCSDSI/derivatives && sudo setfacl -d -m group:$(id -gn):rwx /tmp/DSCSDSI/derivatives && sudo setfacl -m group:$(id -gn):rwx /tmp/DSCSDSI/derivatives
            pip install future numpy==1.16.4
            pip install --upgrade /tmp/src/qsiprep/wrapper/
      - run:
          name: Load Docker image layer cache
          no_output_timeout: 30m
          command: |
            docker info
            set +o pipefail
            if [ -f /tmp/cache/docker.tar.gz ]; then
              sudo apt update && sudo apt -y install pigz
              pigz -d --stdout /tmp/cache/docker.tar.gz | docker load
              docker images
            fi
      - run:
          name: Run anatomical workflow on DSCSDSI
          no_output_timeout: 2h
          command: |
            mkdir -p /tmp/DSCSDSI/work /tmp/DSCSDSI/derivatives
            sudo setfacl -d -m group:$(id -gn):rwx /tmp/DSCSDSI/derivatives && \
                sudo setfacl -m group:$(id -gn):rwx /tmp/DSCSDSI/derivatives
            sudo setfacl -d -m group:$(id -gn):rwx /tmp/DSCSDSI/work && \
                sudo setfacl -m group:$(id -gn):rwx /tmp/DSCSDSI/work
            qsiprep-docker -i pennbbl/qsiprep:latest \
                -e qsiprep_DEV 1 -u $(id -u) \
                --config $PWD/nipype.cfg -w /tmp/DSCSDSI/work \
                 /tmp/data/DSCSDSI_nofmap  /tmp/DSCSDSI/derivatives \
                 participant \
                --force-spatial-normalization \
                --sloppy --write-graph --mem_mb 4096 \
                --nthreads 2 --anat-only -vv --output-resolution 5

      - save_cache:
         key: DSCSDSI-anat-v1-{{ .Branch }}-{{ epoch }}
         paths:
            - /tmp/DSCSDSI/work
            - /tmp/DSCSDSI/derivatives/qsiprep

      - run:
          name: Run full qsiprep on DSCSDSI
          no_output_timeout: 2h
          command: |
            sudo setfacl -d -m group:$(id -gn):rwx /tmp/DSCSDSI/derivatives && \
                sudo setfacl -m group:$(id -gn):rwx /tmp/DSCSDSI/derivatives
            sudo setfacl -d -m group:$(id -gn):rwx /tmp/DSCSDSI/work && \
                sudo setfacl -m group:$(id -gn):rwx /tmp/DSCSDSI/work
            qsiprep-docker -i pennbbl/qsiprep:latest \
                -e qsiprep_DEV 1 -u $(id -u) \
                --config $PWD/nipype.cfg -w /tmp/DSCSDSI/work \
                 /tmp/data/DSCSDSI_nofmap  /tmp/DSCSDSI/derivatives \
                 participant \
                --sloppy --write-graph --use-syn-sdc --force-syn --mem_mb 4096 \
                --output-space T1w \
                --hmc_model 3dSHORE \
                --hmc-transform Rigid \
                --shoreline_iters 1 \
                --force-spatial-normalization \
                --output-resolution 5 \
                --nthreads 2 -vv

      - run:
          name: Checking outputs of DSCSDSI run
          command: |
            mkdir -p /tmp/DSCSDSI/test
            find /tmp/DSCSDSI/derivatives -name "*" -print | sed s+/tmp/DSCSDSI/derivatives/++ | sort > /tmp/DSCSDSI/test/outputs.out
            diff /tmp/src/qsiprep/.circleci/DSCSDSI_outputs.txt /tmp/DSCSDSI/test/outputs.out
            exit $?

      - run:
          name: Clean working directory
          when: on_success
          command: |
            sudo chown $(id -un):$(id -gn) -R /tmp/DSCSDSI
            sudo rm -rf /tmp/DSCSDSI/work

      - run:
          name: Clean working directory
          when: on_fail
          command: |
            sudo chown $(id -un):$(id -gn) -R /tmp/DSCSDSI
            find /tmp/DSCSDSI/work \( -name "*.nii.gz" -or -name "*.nii" -or "*.h5" \) \
                -exec sh -c 'rm -f {}; touch {}' \;

      - store_artifacts:
         path: /tmp/DSCSDSI

  DSDTI_TOPUP:
    machine:
      image: ubuntu-1604:201903-01
    working_directory: /tmp/DSDTI
    environment:
      - FS_LICENSE: /tmp/fslicense/license.txt
    steps:
      - checkout:
          path: /home/circleci/src/qsiprep
      - run:
          name: Check whether build should be skipped
          command: |
            cd /home/circleci/src/qsiprep
            if [[ "$( git log --format=oneline -n 1 $CIRCLE_SHA1 | grep -i -E '\[skip[ _]?DSDTI\]' )" != "" ]]; then
              echo "Skipping DSDTI build"
              circleci step halt
            fi
      - attach_workspace:
          at: /tmp
      - restore_cache:
          keys:
<<<<<<< HEAD
            - docker-v6-{{ .Branch }}-{{ .Revision }}
=======
            - docker-v7-{{ .Branch }}-{{ .Revision }}

>>>>>>> e1482cf4
      - run:
          name: Setting up test
          command: |
            mkdir -p /tmp/DSDTI/derivatives && sudo setfacl -d -m group:$(id -gn):rwx /tmp/DSDTI/derivatives && sudo setfacl -m group:$(id -gn):rwx /tmp/DSDTI/derivatives
            pip install future numpy==1.16.4
            pip install --upgrade /tmp/src/qsiprep/wrapper/
      - run:
          name: Load Docker image layer cache
          no_output_timeout: 30m
          command: |
            docker info
            set +o pipefail
            if [ -f /tmp/cache/docker.tar.gz ]; then
              sudo apt update && sudo apt -y install pigz
              pigz -d --stdout /tmp/cache/docker.tar.gz | docker load
              docker images
            fi

      - run:
          name: Run full qsiprep/recon (TOPUP/eddy) on DSDTI
          no_output_timeout: 2h
          command: |
            mkdir -p /tmp/DSDTI/work /tmp/DSDTI/derivatives
            sudo setfacl -d -m group:$(id -gn):rwx /tmp/DSDTI/derivatives && \
                sudo setfacl -m group:$(id -gn):rwx /tmp/DSDTI/derivatives
            sudo setfacl -d -m group:$(id -gn):rwx /tmp/DSDTI/work && \
                sudo setfacl -m group:$(id -gn):rwx /tmp/DSDTI/work && \
            sudo chmod a+rw /tmp/data/eddy_config.json
            qsiprep-docker -i pennbbl/qsiprep:latest \
                -e qsiprep_DEV 1 -u $(id -u) \
                --config $PWD/nipype.cfg -w /tmp/DSDTI/work \
                 /tmp/data/DSDTI  /tmp/DSDTI/derivatives \
                 participant \
                --sloppy --mem_mb 4096 \
                --force-spatial-normalization \
                --output-space T1w \
                --recon-spec dsi_studio_gqi \
                --eddy_config /tmp/data/eddy_config.json \
                --output-resolution 5 \
                --nthreads 2 -vv

      - run:
          name: Checking outputs of DSDTI with TOPUP/eddy
          command: |
            mkdir -p /tmp/DSDTI/test
            find /tmp/DSDTI/derivatives -name "*" -print | sed s+/tmp/DSDTI/derivatives/++ | sort > /tmp/DSDTI/test/outputs.out
            diff /tmp/src/qsiprep/.circleci/DSDTI_outputs.txt /tmp/DSDTI/test/outputs.out
            exit $?

      - run:
          name: Clean working directory
          when: on_success
          command: |
            sudo chown $(id -un):$(id -gn) -R /tmp/DSDTI
            sudo rm -rf /tmp/DSDTI/work

      - run:
          name: Clean working directory
          when: on_fail
          command: |
            sudo chown $(id -un):$(id -gn) -R /tmp/DSDTI
            find /tmp/DSDTI/work \( -name "*.nii.gz" -or -name "*.nii" -or "*.h5" \) \
                -exec sh -c 'rm -f {}; touch {}' \;

      - store_artifacts:
          path: /tmp/DSDTI

  AllFieldmaps:
    machine:
      image: ubuntu-1604:201903-01
    working_directory: /tmp/DSDTI_fmap
    environment:
      - FS_LICENSE: /tmp/fslicense/license.txt
    steps:
      - checkout:
          path: /home/circleci/src/qsiprep
      - run:
          name: Check whether build should be skipped
          command: |
            cd /home/circleci/src/qsiprep
            if [[ "$( git log --format=oneline -n 1 $CIRCLE_SHA1 | grep -i -E '\[skip[ _]?AllFieldmaps\]' )" != "" ]]; then
              echo "Skipping AllFieldmaps build"
              circleci step halt
            fi
      - attach_workspace:
          at: /tmp
      - restore_cache:
          keys:
            - docker-v7-{{ .Branch }}-{{ .Revision }}
      - run:
          name: Setting up test
          command: |
            mkdir -p /tmp/DSDTI/derivatives && sudo setfacl -d -m group:$(id -gn):rwx /tmp/DSDTI/derivatives && sudo setfacl -m group:$(id -gn):rwx /tmp/DSDTI/derivatives
            pip install future numpy==1.16.4
            pip install --upgrade /tmp/src/qsiprep/wrapper/
      - run:
          name: Load Docker image layer cache
          no_output_timeout: 30m
          command: |
            docker info
            set +o pipefail
            if [ -f /tmp/cache/docker.tar.gz ]; then
              sudo apt update && sudo apt -y install pigz
              pigz -d --stdout /tmp/cache/docker.tar.gz | docker load
              docker images
            fi

      - run:
          name: Test Fieldmap setups for DTI (using BUDS)
          no_output_timeout: 2h
          command: |
            mkdir -p /tmp/DTI_SDC/work /tmp/DTI_SDC/derivatives
            sudo setfacl -d -m group:$(id -gn):rwx /tmp/DTI_SDC/derivatives && \
                sudo setfacl -m group:$(id -gn):rwx /tmp/DTI_SDC/derivatives
            sudo setfacl -d -m group:$(id -gn):rwx /tmp/DTI_SDC/work && \
                sudo setfacl -m group:$(id -gn):rwx /tmp/DTI_SDC/work
            qsiprep-docker -i pennbbl/qsiprep:latest \
                -e qsiprep_DEV 1 -u $(id -u) \
                --config $PWD/nipype.cfg -w /tmp/DTI_SDC/work \
                 /tmp/data/fmaptests/DSDTI_fmap  /tmp/DTI_SDC/derivatives \
                 participant \
                --boilerplate \
                --sloppy --write-graph --mem_mb 4096 \
                --nthreads 2 -vv --output-resolution 5

      - run:
          name: Test Fieldmap setups for DTI merging (using BUDS)
          no_output_timeout: 2h
          command: |
            mkdir -p /tmp/DTI_SDC/work /tmp/DTI_SDC/derivatives
            sudo setfacl -d -m group:$(id -gn):rwx /tmp/DTI_SDC/derivatives && \
                sudo setfacl -m group:$(id -gn):rwx /tmp/DTI_SDC/derivatives
            sudo setfacl -d -m group:$(id -gn):rwx /tmp/DTI_SDC/work && \
                sudo setfacl -m group:$(id -gn):rwx /tmp/DTI_SDC/work
            qsiprep-docker -i pennbbl/qsiprep:latest \
                -e qsiprep_DEV 1 -u $(id -u) \
                --config $PWD/nipype.cfg -w /tmp/DTI_SDC/work \
                 /tmp/data/fmaptests/DSDTI_fmap  /tmp/DTI_SDC/derivatives \
                 participant \
                --boilerplate \
                --combine-all-dwis \
                --sloppy --write-graph --mem_mb 4096 \
                --nthreads 2 -vv --output-resolution 5

      - run:
          name: Test Fieldmap setups for DTI merging (prefer fmaps)
          no_output_timeout: 2h
          command: |
            mkdir -p /tmp/DTI_SDC/work /tmp/DTI_SDC/derivatives
            sudo setfacl -d -m group:$(id -gn):rwx /tmp/DTI_SDC/derivatives && \
                sudo setfacl -m group:$(id -gn):rwx /tmp/DTI_SDC/derivatives
            sudo setfacl -d -m group:$(id -gn):rwx /tmp/DTI_SDC/work && \
                sudo setfacl -m group:$(id -gn):rwx /tmp/DTI_SDC/work
            qsiprep-docker -i pennbbl/qsiprep:latest \
                -e qsiprep_DEV 1 -u $(id -u) \
                --config $PWD/nipype.cfg -w /tmp/DTI_SDC/work \
                 /tmp/data/fmaptests/DSDTI_fmap  /tmp/DTI_SDC/derivatives \
                 participant \
                --boilerplate \
                --combine-all-dwis \
                --prefer-dedicated-fmaps \
                --sloppy --write-graph --mem_mb 4096 \
                --nthreads 2 -vv --output-resolution 5
      - run:
          name: Test Fieldmap setups for DSI (using BUDS)
          no_output_timeout: 2h
          command: |
            mkdir -p /tmp/DSI_SDC/work /tmp/DSI_SDC/derivatives
            sudo setfacl -d -m group:$(id -gn):rwx /tmp/DSI_SDC/derivatives && \
                sudo setfacl -m group:$(id -gn):rwx /tmp/DSI_SDC/derivatives
            sudo setfacl -d -m group:$(id -gn):rwx /tmp/DSI_SDC/work && \
                sudo setfacl -m group:$(id -gn):rwx /tmp/DSI_SDC/work
            qsiprep-docker -i pennbbl/qsiprep:latest \
                -e qsiprep_DEV 1 -u $(id -u) \
                --config $PWD/nipype.cfg -w /tmp/DSI_SDC/work \
                 /tmp/data/fmaptests/DSCSDSI_fmap  /tmp/DSI_SDC/derivatives \
                 participant \
                --boilerplate \
                --sloppy --write-graph --mem_mb 4096 \
                --nthreads 2 -vv --output-resolution 5

  DSDTI_nofmap:
    machine:
      image: ubuntu-1604:201903-01
    working_directory: /tmp/DSDTI
    environment:
      - FS_LICENSE: /tmp/fslicense/license.txt
    steps:
      - checkout:
          path: /home/circleci/src/qsiprep
      - run:
          name: Check whether build should be skipped
          command: |
            cd /home/circleci/src/qsiprep
            if [[ "$( git log --format=oneline -n 1 $CIRCLE_SHA1 | grep -i -E '\[skip[ _]?DSDTI\]' )" != "" ]]; then
              echo "Skipping DSDTI build"
              circleci step halt
            fi
      - attach_workspace:
          at: /tmp
      - restore_cache:
          keys:
            - docker-v7-{{ .Branch }}-{{ .Revision }}
      - run:
          name: Setting up test
          command: |
            mkdir -p /tmp/DSDTI/derivatives && sudo setfacl -d -m group:$(id -gn):rwx /tmp/DSDTI/derivatives && sudo setfacl -m group:$(id -gn):rwx /tmp/DSDTI/derivatives
            pip install future numpy==1.16.4
            pip install --upgrade /tmp/src/qsiprep/wrapper/
      - run:
          name: Load Docker image layer cache
          no_output_timeout: 30m
          command: |
            docker info
            set +o pipefail
            if [ -f /tmp/cache/docker.tar.gz ]; then
              sudo apt update && sudo apt -y install pigz
              pigz -d --stdout /tmp/cache/docker.tar.gz | docker load
              docker images
            fi

      - run:
          name: Run qsiprep on no-fieldmap DTI
          no_output_timeout: 2h
          command: |
            mkdir /tmp/DSDTI/nofmap_work /tmp/DSDTI/nofmap_derivatives
            sudo setfacl -d -m group:$(id -gn):rwx /tmp/DSDTI/nofmap_derivatives && \
                sudo setfacl -m group:$(id -gn):rwx /tmp/DSDTI/nofmap_derivatives
            sudo setfacl -d -m group:$(id -gn):rwx /tmp/DSDTI/nofmap_work && \
                sudo setfacl -m group:$(id -gn):rwx /tmp/DSDTI/nofmap_work && \
            qsiprep-docker -i pennbbl/qsiprep:latest \
                -e qsiprep_DEV 1 -u $(id -u) \
                --config $PWD/nipype.cfg -w /tmp/DSDTI/nofmap_work \
                 /tmp/data/DSDTI  /tmp/DSDTI/nofmap_derivatives \
                 participant \
                --sloppy --mem_mb 4096 \
                --force-spatial-normalization \
                --output-space T1w \
                --output-resolution 5 \
                --nthreads 2 -vv

      - run:
          name: Checking outputs of DSDTI (no fieldmaps)
          command: |
            mkdir -p /tmp/DSDTI/nofmap_test
            find /tmp/DSDTI/nofmap_derivatives -name "*" -print | sed s+/tmp/DSDTI/nofmap_derivatives/++ | sort > /tmp/DSDTI/nofmap_test/outputs.out
            diff /tmp/src/qsiprep/.circleci/DSDTI_nofmap_outputs.txt /tmp/DSDTI/nofmap_test/outputs.out
            exit $?

      - run:
          name: copy workdir for artifacts
          when: on_success
          command: |
            cp -r /tmp/DSDTI/nofmap_work /tmp/DSDTI/nofmap_work_

      - run:
          name: Clean working directory
          when: on_fail
          command: |
            sudo chown $(id -un):$(id -gn) -R /tmp/DSCSDSI
            find /tmp/DSDTI/nofmap_work \( -name "*.nii.gz" -or -name "*.nii" -or "*.h5" \) \
                -exec sh -c 'rm -f {}; touch {}' \;

      - run:
          name: Run qsiprep SyN SDC on no-fieldmap DTI
          no_output_timeout: 2h
          command: |
            mkdir /tmp/DSDTI/synfmap_derivatives
            sudo setfacl -d -m group:$(id -gn):rwx /tmp/DSDTI/synfmap_derivatives && \
                sudo setfacl -m group:$(id -gn):rwx /tmp/DSDTI/synfmap_derivatives
            rm -rf /tmp/DSDTI/nofmap_work/qsiprep_wf/single_subject_PNC_wf/dwi_preproc_acq_realistic_wf
            sudo chmod a+rw /tmp/data/eddy_config.json
            qsiprep-docker -i pennbbl/qsiprep:latest \
                -e qsiprep_DEV 1 -u $(id -u) \
                --config $PWD/nipype.cfg -w /tmp/DSDTI/nofmap_work \
                 /tmp/data/DSDTI  /tmp/DSDTI/synfmap_derivatives \
                 participant \
                --sloppy --mem_mb 4096 \
                --force-syn \
                --force-spatial-normalization \
                --output-space T1w \
                --hmc_model eddy \
                --eddy_config /tmp/data/eddy_config.json \
                --output-resolution 5 \
                --nthreads 2 -vv

      - run:
          name: Checking outputs of DSDTI (SyN-SDC)
          command: |
            mkdir -p /tmp/DSDTI/synsdc_test
            find /tmp/DSDTI/synfmap_derivatives -name "*" -print | sed s+/tmp/DSDTI/synfmap_derivatives/++ | sort > /tmp/DSDTI/synsdc_test/outputs.out
            diff /tmp/src/qsiprep/.circleci/DSDTI_synsdc_outputs.txt /tmp/DSDTI/synsdc_test/outputs.out
            exit $?

      - run:
          name: Clean working directory
          when: on_success
          command: |
            sudo chown $(id -un):$(id -gn) -R /tmp/DSDTI
            sudo rm -rf /tmp/DSDTI/nofmap_work

      - run:
          name: Clean working directory
          when: on_fail
          command: |
            sudo chown $(id -un):$(id -gn) -R /tmp/DSCSDSI
            find /tmp/DSDTI/nofmap_work \( -name "*.nii.gz" -or -name "*.nii" -or "*.h5" \) \
                -exec sh -c 'rm -f {}; touch {}' \;

      - store_artifacts:
          path: /tmp/DSDTI

  IntramodalTemplate:
    machine:
      image: ubuntu-1604:201903-01
    working_directory: /tmp/twoses
    environment:
      - FS_LICENSE: /tmp/fslicense/license.txt
    steps:
      - checkout:
          path: /home/circleci/src/qsiprep
      - run:
          name: Check whether build should be skipped
          command: |
            cd /home/circleci/src/qsiprep
            if [[ "$( git log --format=oneline -n 1 $CIRCLE_SHA1 | grep -i -E '\[skip[ _]?IntramodalTemplate\]' )" != "" ]]; then
              echo "Skipping IntramodalTemplate build"
              circleci step halt
            fi
      - attach_workspace:
          at: /tmp
      - restore_cache:
          keys:
            - docker-v7-{{ .Branch }}-{{ .Revision }}
      - run:
          name: Setting up test
          command: |
            mkdir -p /tmp/twoses/derivatives && sudo setfacl -d -m group:$(id -gn):rwx /tmp/twoses/derivatives && sudo setfacl -m group:$(id -gn):rwx /tmp/twoses/derivatives
            pip install future numpy==1.16.4
            pip install --upgrade /tmp/src/qsiprep/wrapper/
      - run:
          name: Load Docker image layer cache
          no_output_timeout: 30m
          command: |
            docker info
            set +o pipefail
            if [ -f /tmp/cache/docker.tar.gz ]; then
              sudo apt update && sudo apt -y install pigz
              pigz -d --stdout /tmp/cache/docker.tar.gz | docker load
              docker images
            fi

      - run:
          name: Run full qsiprep with an intramodal template
          no_output_timeout: 2h
          command: |
            mkdir -p /tmp/twoses/work /tmp/twoses/derivatives && \
            sudo setfacl -d -m group:$(id -gn):rwx /tmp/twoses/derivatives && \
                sudo setfacl -m group:$(id -gn):rwx /tmp/twoses/derivatives
            sudo setfacl -d -m group:$(id -gn):rwx /tmp/twoses/work && \
                sudo setfacl -m group:$(id -gn):rwx /tmp/twoses/work && \
            qsiprep-docker -i pennbbl/qsiprep:latest \
                -e qsiprep_DEV 1 -u $(id -u) \
                --config $PWD/nipype.cfg -w /tmp/twoses/work \
                 /tmp/data/twoses  /tmp/twoses/derivatives \
                 participant \
                --sloppy --mem_mb 4096 \
                --dwi-denoise-window 0 \
                --output-space T1w \
                --hmc_model none \
                --b0-motion-corr-to first \
                --output-resolution 5 \
                --intramodal-template-transform BSplineSyN \
                --intramodal-template-iters 2 \
                --nthreads 2 -vv

      - run:
          name: Checking outputs of IntramodalTemplate
          command: |
            mkdir -p /tmp/twoses/test
            find /tmp/twoses/derivatives -name "*" -print | sed s+/tmp/twoses/derivatives/++ | sort > /tmp/twoses/test/outputs.out
            diff /tmp/src/qsiprep/.circleci/IntramodalTemplate_outputs.txt /tmp/twoses/test/outputs.out
            exit $?

      - run:
          name: Clean working directory
          when: on_success
          command: |
            sudo chown $(id -un):$(id -gn) -R /tmp/twoses
            sudo rm -rf /tmp/twoses/work

      - run:
          name: Clean working directory
          when: on_fail
          command: |
            sudo chown $(id -un):$(id -gn) -R /tmp/twoses
            find /tmp/twoses/work \( -name "*.nii.gz" -or -name "*.nii" -or "*.h5" \) \
                -exec sh -c 'rm -f {}; touch {}' \;

      - store_artifacts:
          path: /tmp/twoses

  ReconTests:
    machine:
      image: ubuntu-1604:201903-01
    working_directory: /tmp/multishell_output
    environment:
      - FS_LICENSE: /tmp/fslicense/license.txt
    steps:
      - checkout:
          path: /home/circleci/src/qsiprep
      - run:
          name: Check whether build should be skipped
          command: |
            cd /home/circleci/src/qsiprep
            if [[ "$( git log --format=oneline -n 1 $CIRCLE_SHA1 | grep -i -E '\[skip[ _]?DIPY_3dSHORE_Recon\]' )" != "" ]]; then
              echo "Skipping DIPY_3dSHORE_Recon build"
              circleci step halt
            fi
      - attach_workspace:
          at: /tmp

      - restore_cache:
          keys:
            - docker-v7-{{ .Branch }}-{{ .Revision }}
      - run:
          name: Setting up test
          command: |
            mkdir -p /tmp/multishell_output/derivatives && sudo setfacl -d -m group:$(id -gn):rwx /tmp/multishell_output/derivatives && sudo setfacl -m group:$(id -gn):rwx /tmp/multishell_output/derivatives
            pip install future numpy==1.16.4
            pip install --upgrade /tmp/src/qsiprep/wrapper/

      - run:
          name: Load Docker image layer cache
          no_output_timeout: 30m
          command: |
            docker info
            set +o pipefail
            if [ -f /tmp/cache/docker.tar.gz ]; then
              sudo apt update && sudo apt -y install pigz
              pigz -d --stdout /tmp/cache/docker.tar.gz | docker load
              docker images
            fi

      - run:
          name: Run mrtrix_dhollander_no5tt
          no_output_timeout: 2h
          command: |
            mkdir -p /tmp/multishell_output/work /tmp/multishell_output/derivatives/mrtrix_dhollander_no5tt
            sudo setfacl -d -m group:$(id -gn):rwx /tmp/multishell_output/derivatives/mrtrix_dhollander_no5tt && \
                sudo setfacl -m group:$(id -gn):rwx /tmp/multishell_output/derivatives/mrtrix_dhollander_no5tt
            sudo setfacl -d -m group:$(id -gn):rwx /tmp/multishell_output/work && \
                sudo setfacl -m group:$(id -gn):rwx /tmp/multishell_output/work
            qsiprep-docker -i pennbbl/qsiprep:latest \
                -e qsiprep_DEV 1 -u $(id -u) \
                --config $PWD/nipype.cfg -w /tmp/multishell_output/work \
                 /tmp/data/multishell_output/qsiprep  \
                 /tmp/multishell_output/derivatives/mrtrix_dhollander_no5tt \
                 participant \
                --recon-input /tmp/data/multishell_output/qsiprep \
                --sloppy \
                --recon-spec mrtrix_dhollander_no5tt \
                --recon-only \
                --mem_mb 4096 \
                --nthreads 1 -vv

      - run:
          name: Run mrtrix_dhollander
          no_output_timeout: 2h
          command: |
            mkdir -p /tmp/multishell_output/work /tmp/multishell_output/derivatives/mrtrix_dhollander
            sudo setfacl -d -m group:$(id -gn):rwx /tmp/multishell_output/derivatives/mrtrix_dhollander && \
                sudo setfacl -m group:$(id -gn):rwx /tmp/multishell_output/derivatives/mrtrix_dhollander
            sudo setfacl -d -m group:$(id -gn):rwx /tmp/multishell_output/work && \
                sudo setfacl -m group:$(id -gn):rwx /tmp/multishell_output/work
            qsiprep-docker -i pennbbl/qsiprep:latest \
                -e qsiprep_DEV 1 -u $(id -u) \
                --config $PWD/nipype.cfg -w /tmp/multishell_output/work \
                 /tmp/data/multishell_output/qsiprep \
                 /tmp/multishell_output/derivatives/mrtrix_dhollander \
                 participant \
                --sloppy \
                --recon-input /tmp/data/multishell_output/qsiprep \
                --recon-spec mrtrix_dhollander \
                --recon-only \
                --mem_mb 4096 \
                --nthreads 1 -vv

      - run:
          name: Run mrtrix_msmt_csd
          no_output_timeout: 2h
          command: |
            mkdir -p /tmp/multishell_output/work /tmp/multishell_output/derivatives/mrtrix_msmt_csd
            sudo setfacl -d -m group:$(id -gn):rwx /tmp/multishell_output/derivatives/mrtrix_msmt_csd && \
                sudo setfacl -m group:$(id -gn):rwx /tmp/multishell_output/derivatives/mrtrix_msmt_csd
            sudo setfacl -d -m group:$(id -gn):rwx /tmp/multishell_output/work && \
                sudo setfacl -m group:$(id -gn):rwx /tmp/multishell_output/work
            qsiprep-docker -i pennbbl/qsiprep:latest \
                -e qsiprep_DEV 1 -u $(id -u) \
                --config $PWD/nipype.cfg -w /tmp/multishell_output/work \
                 /tmp/data/multishell_output/qsiprep \
                 /tmp/multishell_output/derivatives/mrtrix_msmt_csd \
                 participant \
                --sloppy \
                --recon-input /tmp/data/multishell_output/qsiprep \
                --recon-spec mrtrix_msmt_csd \
                --recon-only \
                --mem_mb 4096 \
                --nthreads 1 -vv

      - run:
          name: Run mrtrix_tckglobal
          no_output_timeout: 2h
          command: |
            mkdir -p /tmp/multishell_output/work /tmp/multishell_output/derivatives/mrtrix_tckglobal
            sudo setfacl -d -m group:$(id -gn):rwx /tmp/multishell_output/derivatives/mrtrix_tckglobal && \
                sudo setfacl -m group:$(id -gn):rwx /tmp/multishell_output/derivatives/mrtrix_tckglobal
            sudo setfacl -d -m group:$(id -gn):rwx /tmp/multishell_output/work && \
                sudo setfacl -m group:$(id -gn):rwx /tmp/multishell_output/work
            qsiprep-docker -i pennbbl/qsiprep:latest \
                -e qsiprep_DEV 1 -u $(id -u) \
                --config $PWD/nipype.cfg -w /tmp/multishell_output/work \
                 /tmp/data/multishell_output/qsiprep \
                 /tmp/multishell_output/derivatives/mrtrix_tckglobal \
                 participant \
                --sloppy \
                --recon-input /tmp/data/multishell_output/qsiprep \
                --recon-spec mrtrix_tckglobal \
                --recon-only \
                --mem_mb 4096 \
                --nthreads 1 -vv

      - run:
          name: Run dsi_studio_gqi
          no_output_timeout: 2h
          command: |
            mkdir -p /tmp/multishell_output/work /tmp/multishell_output/derivatives/dsi_studio_gqi
            sudo setfacl -d -m group:$(id -gn):rwx /tmp/multishell_output/derivatives/dsi_studio_gqi && \
                sudo setfacl -m group:$(id -gn):rwx /tmp/multishell_output/derivatives/dsi_studio_gqi
            sudo setfacl -d -m group:$(id -gn):rwx /tmp/multishell_output/work && \
                sudo setfacl -m group:$(id -gn):rwx /tmp/multishell_output/work
            qsiprep-docker -i pennbbl/qsiprep:latest \
                -e qsiprep_DEV 1 -u $(id -u) \
                --config $PWD/nipype.cfg -w /tmp/multishell_output/work \
                 /tmp/data/multishell_output/qsiprep \
                 /tmp/multishell_output/derivatives/dsi_studio_gqi \
                 participant \
                --sloppy \
                --recon-spec dsi_studio_gqi \
                --recon-input /tmp/data/multishell_output/qsiprep \
                --recon-only \
                --mem_mb 4096 \
                --nthreads 1 -vv

      - run:
          name: Run dipy_mapmri
          no_output_timeout: 2h
          command: |
            mkdir -p /tmp/multishell_output/work /tmp/multishell_output/derivatives/dipy_mapmri
            sudo setfacl -d -m group:$(id -gn):rwx /tmp/multishell_output/derivatives/dipy_mapmri && \
                sudo setfacl -m group:$(id -gn):rwx /tmp/multishell_output/derivatives/dipy_mapmri
            sudo setfacl -d -m group:$(id -gn):rwx /tmp/multishell_output/work && \
                sudo setfacl -m group:$(id -gn):rwx /tmp/multishell_output/work
            qsiprep-docker -i pennbbl/qsiprep:latest \
                -e qsiprep_DEV 1 -u $(id -u) \
                --config $PWD/nipype.cfg -w /tmp/multishell_output/work \
                 /tmp/data/multishell_output/qsiprep \
                 /tmp/multishell_output/derivatives/dipy_mapmri \
                 participant \
                --recon-input /tmp/data/multishell_output/qsiprep \
                --sloppy \
                --recon-spec dipy_mapmri \
                --recon-only \
                --mem_mb 4096 \
                --nthreads 1 -vv


      - store_artifacts:
         path: /tmp/multishell_output/derivatives

  deploy_docker_patches:
    machine:
      image: circleci/classic:201711-01
    working_directory: /tmp/src/qsiprep
    steps:

      - restore_cache:
          keys:
            - docker-v7-{{ .Branch }}-{{ .Revision }}
      - run:
          name: Load Docker image layer cache
          no_output_timeout: 30m
          command: |
            docker info
            set +o pipefail
            if [ -f /tmp/cache/docker.tar.gz ]; then
              sudo apt update && sudo apt -y install pigz
              pigz -d --stdout /tmp/cache/docker.tar.gz | docker load
              docker images
            fi
      - run:
          name: Deploy to Docker Hub
          no_output_timeout: 40m
          command: |
            if [[ -n "$DOCKER_PASS" ]]; then
              docker login -u $DOCKER_USER -p $DOCKER_PASS
              docker tag pennbbl/qsiprep pennbbl/qsiprep:${CIRCLE_BRANCH#docker/}
              docker push pennbbl/qsiprep:${CIRCLE_BRANCH#docker/}
            fi

  deploy_docker:
    machine:
      image: circleci/classic:201711-01
    working_directory: /tmp/src/qsiprep
    steps:
      - checkout:
          path: /home/circleci/src/qsiprep
      - run:
          name: Check whether build should be skipped
          command: |
            cd /home/circleci/src/qsiprep
            if [[ "$( git log --format='format:%s' -n 1 $CIRCLE_SHA1 | grep -i -E '^docs?(\(\w+\))?:' )" != "" ]]; then
              echo "Only docs build"
              circleci step halt
            fi
      - restore_cache:
          keys:
            - docker-v7-{{ .Branch }}-{{ .Revision }}
      - run:
          name: Load Docker image layer cache
          no_output_timeout: 30m
          command: |
            docker info
            set +o pipefail
            if [ -f /tmp/cache/docker.tar.gz ]; then
              sudo apt update && sudo apt -y install pigz
              pigz -d --stdout /tmp/cache/docker.tar.gz | docker load
              docker images
            fi
      - run:
          name: Deploy to Docker Hub
          no_output_timeout: 40m
          command: |
            if [[ -n "$DOCKER_PASS" ]]; then
              docker login -u $DOCKER_USER -p $DOCKER_PASS
              docker tag pennbbl/qsiprep pennbbl/qsiprep:unstable
              docker push pennbbl/qsiprep:unstable
              if [[ -n "$CIRCLE_TAG" ]]; then
                docker push pennbbl/qsiprep:latest
                docker tag pennbbl/qsiprep pennbbl/qsiprep:$CIRCLE_TAG
                docker push pennbbl/qsiprep:$CIRCLE_TAG
              fi
            fi

  test_deploy_pypi:
    docker:
      - image: circleci/python:3.7.4
    working_directory: /tmp/src/qsiprep
    steps:
      - checkout
      - run:
          name: Build qsiprep
          command: |
            pip install --user twine  # For use in checking distributions
            THISVERSION=$( python get_version.py )
            THISVERSION=${THISVERSION%.dirty*}
            THISVERSION=${CIRCLE_TAG:-$THISVERSION}
            virtualenv --python=python build
            source build/bin/activate
            pip install --upgrade "pip>=19.1" numpy
            echo "${CIRCLE_TAG:-$THISVERSION}" > qsiprep/VERSION
            python setup.py sdist
            pip wheel --no-deps -w dist/ .
      - store_artifacts:
          path: /tmp/src/qsiprep/dist
      - run:
          name: Check sdist distribution
          command: |
            THISVERSION=$( python get_version.py )
            THISVERSION=${THISVERSION%.dirty*}
            THISVERSION=${CIRCLE_TAG:-$THISVERSION}
            twine check dist/qsiprep*.tar.gz
            virtualenv --python=python sdist
            source sdist/bin/activate
            pip install --progress-bar off --upgrade "pip>=19.1" numpy
            pip install dist/qsiprep*.tar.gz
            which qsiprep | grep sdist\\/bin
            INSTALLED_VERSION=$(qsiprep --version)
            INSTALLED_VERSION=${INSTALLED_VERSION%$'\r'}
            INSTALLED_VERSION=${INSTALLED_VERSION#*"qsiprep v"}
            echo "VERSION: \"$THISVERSION\""
            echo "INSTALLED: \"$INSTALLED_VERSION\""
            test "$INSTALLED_VERSION" = "$THISVERSION"
      - run:
          name: Check wheel distribution
          command: |
            THISVERSION=$( python get_version.py )
            THISVERSION=${THISVERSION%.dirty*}
            THISVERSION=${CIRCLE_TAG:-$THISVERSION}
            twine check dist/qsiprep*.whl
            virtualenv --python=python wheel
            source wheel/bin/activate
            pip install dist/qsiprep*.whl
            which qsiprep | grep wheel\\/bin
            INSTALLED_VERSION=$(qsiprep --version)
            INSTALLED_VERSION=${INSTALLED_VERSION%$'\r'}
            INSTALLED_VERSION=${INSTALLED_VERSION#*"qsiprep v"}
            echo "VERSION: \"$THISVERSION\""
            echo "INSTALLED: \"$INSTALLED_VERSION\""
            test "$INSTALLED_VERSION" = "$THISVERSION"
      - run:
          name: Build qsiprep-container
          command: |
            THISVERSION=$( python get_version.py )
            THISVERSION=${THISVERSION%.dirty*}
            cd wrapper
            virtualenv --python=python build
            source build/bin/activate
            pip install --upgrade "pip>=19.1"
            sed -i -E "s/(__version__ = )'[A-Za-z0-9.-]+'/\1'${CIRCLE_TAG:-$THISVERSION}'/" qsiprep_docker.py
            python setup.py sdist
            pip wheel --no-deps -w dist/ .
      - store_artifacts:
          path: /tmp/src/qsiprep/wrapper/dist

  deploy_pypi:
    machine:
      image: ubuntu-1604:201903-01
    working_directory: /tmp/src/qsiprep
    steps:
      - checkout
      - run:
          name: Build qsiprep
          command: |
            pyenv local 3.6.5
            THISVERSION=$( python get_version.py )
            virtualenv --python=python3 build
            source build/bin/activate
            pip install --upgrade "pip>=19.1" numpy
            echo "${CIRCLE_TAG:-$THISVERSION}" > qsiprep/VERSION
            python setup.py sdist
            docker run --rm=false -e PLAT='manylinux1_x86_64' -e PKGNAME='qsiprep' -v `pwd`:/io \
                quay.io/pypa/manylinux1_x86_64 /io/.circleci/pypi_wheel/build-wheels.sh
      - run:
          name: Build qsiprep-container
          command: |
            pyenv local 3.6.5
            THISVERSION=$( python get_version.py )
            cd wrapper
            virtualenv --python=python3 build
            source build/bin/activate
            pip install --upgrade "pip>=19.1"
            sed -i -E "s/(__version__ = )'[A-Za-z0-9.-]+'/\1'${CIRCLE_TAG:-$THISVERSION}'/" qsiprep_docker.py
            python setup.py sdist
            pip wheel --no-deps -w dist/ .
      - run:
          name: Upload packages to PyPI
          command: |
            pyenv local 3.6.5
            source build/bin/activate
            pip install twine
            twine upload dist/qsiprep* wrapper/dist/qsiprep*

  deployable:
    docker:
      - image: busybox:latest
    steps:
      - run: echo Deploying!


workflows:
  version: 2
  build_test_deploy:
    jobs:
      - build:
          filters:
            tags:
              only: /.*/

      - get_data:
          filters:
            branches:
              ignore:
                - /docs?\/.*/
                - /tests?\/.*/
            tags:
              only: /.*/

      - build_docs:
          filters:
            branches:
              ignore:
                - /tests?\/.*/
                - /docker\/.*/
            tags:
              only: /.*/

      - test_deploy_pypi:
          filters:
            branches:
              ignore:
                - /docs\/.*/
                - /docker\/.*/
            tags:
              only: /.*/

      - DSCSDSI:
          requires:
            - get_data
            - build
          filters:
            branches:
              ignore:
                - /docs?\/.*/
                - /tests?\/.*/
            tags:
              only: /.*/

      - DSDTI_TOPUP:
          requires:
            - get_data
            - build
          filters:
            branches:
              ignore:
                - /docs?\/.*/
                - /tests?\/.*/
            tags:
              only: /.*/

      - DSDTI_nofmap:
          requires:
            - get_data
            - build
          filters:
            branches:
              ignore:
                - /docs?\/.*/
                - /tests?\/.*/
            tags:
              only: /.*/

      - IntramodalTemplate:
          requires:
            - get_data
            - build
          filters:
            branches:
              ignore:
                - /docs?\/.*/
                - /tests?\/.*/
            tags:
              only: /.*/

      - ReconTests:
          requires:
            - get_data
            - build
          filters:
            branches:
              ignore:
                - /docs?\/.*/
                - /tests?\/.*/
            tags:
              only: /.*/

      - AllFieldmaps:
          requires:
            - get_data
            - build
          filters:
            branches:
              ignore:
                - /docs?\/.*/
                - /tests?\/.*/
            tags:
              only: /.*/

      - deploy_docker_patches:
          requires:
            - build
          filters:
            branches:
              only: /docker\/.*/

      - deployable:
          requires:
            - test_deploy_pypi
            - build_docs
            - DSDTI_TOPUP
            - DSDTI_nofmap
            - DSCSDSI
            - IntramodalTemplate
            - ReconTests
            - AllFieldmaps
          filters:
            branches:
              only: master
            tags:
              only: /.*/

      - deploy_docker:
          requires:
            - deployable
          filters:
            branches:
              only: master
            tags:
              only: /.*/

      - deploy_pypi:
          requires:
            - deployable
          filters:
            branches:
              ignore: /.*/
            tags:
              only: /.*/<|MERGE_RESOLUTION|>--- conflicted
+++ resolved
@@ -390,12 +390,8 @@
           at: /tmp
       - restore_cache:
           keys:
-<<<<<<< HEAD
-            - docker-v6-{{ .Branch }}-{{ .Revision }}
-=======
             - docker-v7-{{ .Branch }}-{{ .Revision }}
 
->>>>>>> e1482cf4
       - run:
           name: Setting up test
           command: |
