--- conflicted
+++ resolved
@@ -86,11 +86,7 @@
     steps:
       - restore_cache:
           keys:
-<<<<<<< HEAD
             - data-v5-{{ .Revision }}
-=======
-            - data-v5-{{ epoch }}
->>>>>>> dfe1e430
             - data-v5-
       - run:
           name: Get single scan from downsampled CS-DSI
@@ -406,11 +402,7 @@
 
   IntramodalTemplate:
     machine:
-<<<<<<< HEAD
       image: ubuntu-1604:201903-01
-=======
-      image: circleci/classic:201711-01
->>>>>>> dfe1e430
     working_directory: /tmp/twoses
     environment:
       - FS_LICENSE: /tmp/fslicense/license.txt
@@ -427,12 +419,9 @@
             fi
       - attach_workspace:
           at: /tmp
-<<<<<<< HEAD
       - restore_cache:
           keys:
             - docker-v5-{{ .Branch }}-{{ .Revision }}
-=======
->>>>>>> dfe1e430
       - run:
           name: Setting up test
           command: |
