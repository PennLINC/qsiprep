--- conflicted
+++ resolved
@@ -139,11 +139,7 @@
       - run: *runinstall
       - run:
           name: Run Eddy with rpe series fmaps and DRBUDDI
-<<<<<<< HEAD
           no_output_timeout: 3h
-=======
-          no_output_timeout: 2h
->>>>>>> 0a51e9e7
           command: |
             cd .circleci
             bash DRBUDDI_eddy_rpe_series.sh
