--- conflicted
+++ resolved
@@ -45,31 +45,7 @@
     <<: *dockersetup
     steps:
       - checkout
-<<<<<<< HEAD
-      - run:
-          name: Check whether build should be skipped
-          command: |
-            if [[ "$( git log --format=oneline -n 1 $CIRCLE_SHA1 | grep -i -E '\[skip[ _]?docs\]' )" != "" ]]; then
-              echo "Skipping doc building job"
-              circleci step halt
-            fi
-      - run:
-          name: Check Python version and upgrade pip
-          command: |
-            python --version
-            sudo python -m pip install -U pip numpy
-      - run:
-          name: Install graphviz
-          command: |
-              sudo apt update
-              sudo apt install -y graphviz libblas-dev \
-               liblapack-dev gfortran
-      - run:
-          name: Install qsiprep.
-          command: sudo python -m pip install ".[doc]" --no-cache-dir --progress-bar off
-=======
-      - run: *runinstall
->>>>>>> fc41c630
+      - run: *runinstall
       - run:
           name: Build documentation
           command: |
